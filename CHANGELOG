Cobbler CHANGELOG

- XXX - 1.5.0
- (FEAT) Improved anaconda monitoring code
- (FEAT) preliminary linux-ris support for windows installs (WIP)
- (FEAT) download comps.xml always
- (FEAT) performance upgrades for cobblerd service to avoid reloads
- (FEAT) more code for s390 imports (WIP)
- (BUGF) import works better with rawhide
- (FEAT) snippet to preserve SSH host keys across reinstalls
- (FEAT) email trigger to notify when builds finish
- (FEAT) triggers now are written in Python, old system still exists.
- (FEAT) s390x zpxe support
- (BUGF) retry power 5 times before giving up
- (BUGF) fix for RHEL3 ppc imports
- (FEAT) use nameserver variable in network config in Anaconda when set
- (BUGF) sleep 5 seconds between power cycling systems

- XXX - 1.4.3
- (BUGF) fix OMAPI support's (note: deprecated) usage of subprocess
- (BUGF) don't traceback on invalid cmd ("cobbler distro list --name=foo")
- (BUGF) fix import usage with --kickstart option (no more traceback)
- (BUGF) fix removal of images with child system objects
- (BUGF) make --rpmlist on repo use same parsing routes as the rest of cobbler
- (BUGF) default value for server override should be <<inherit>> not <inherit>
- (BUGF) ensure if virt bridge is set to "" it will apply the value from settings
- (BUGF) cobbler check should say path to config file is /etc/cobbler, not /var/lib
- (FEAT) enable cobblerweb username/pass logins when authing with spacewalk
- (BUGF) allow --kopts to take parameters that are shell quoted.
- (BUGF) allow kernel options to start with '-'
- (BUGF) Use shlex for parsing --kopts to allow a wider variety of kernel options
- (BUGF) prevent potential traceback when --template-file data isn't a hash
- (BUGF) anaconda doesn't honor nameserver always, set manually
- (BUGF) various post install network snippet fixes
- (BUGF) fix OMAPI support's (note: deprecated) usage of subprocess
- (SPEC) fix build for rawhide now that yaboot is included
<<<<<<< HEAD
- (BUGF) allow src and noarch arches for repo objects
- (BUGF) move to PyYAML for YAML implementation since it is better maintained
=======
- (BUGF) fixed web-interface editing of ownership
- (BUGF) fixed web-interface editing of management classes
>>>>>>> 9e2b5f2f

- XXX - 1.4.2
- (BUGF) fix WTI power templates
- (FEAT) add WTI power type
- (BUGF) remove Python 2.6/3000 warnings
- (BUGF) fix typo in network template (DNS enumeration)
- (BUGF) make buildiso work for systems that are using bonding
- (BUGF) blending fix for --template-files
- (BUGF) cobbler check ignores comments in TFTP config
- (BUGF) fix image type field editing in the webapp
- (BUGF) allow deletion of eth0 if other interfaces are present
- (BUGF) fix server-override setting in CLI for profile objects
- (BUGF) systems and profiles are now sorted for "cobbler buildiso"
- (BUGF) ensure that directories exist when installing a template file
- (BUGF) fix for typo in network config snippet
- (BUGF) fix for func integration script (should overwrite config, not append)
- (BUGF) append nameservers and gateway, if set, for buildiso 

- Fri Jan 09 2009 - 1.4.1
- (BUGF) Cobbler check looks for right httpd on SUSE
- (BUGF) post_install_network_config snippet had bash errors
- (BUGF) don't run restorecon programatically
- (FEAT) have cobbler check mention when semanage rules should be applied
- (BUGF) fix an obscure xmlrpclib corner case where a string that looks like an int can't be served because xmlrpclib thinks it's an int.  Applies to XMLRPC consumers only, not CobblerWeb or the cobbler CLI.
- (BUGF) fix external kickstart URLs (not templated) and per-system overrides.
- (BUGF) fix 'cobbler check' code for SuSE services
- (FEAT) batch editing on the system page.

- Fri Dec 19 2008 - 1.4
- (----) Stable release of 1.3 development branch

- Fri Dec 19 2008 - 1.3
- (FEAT) ACLs to extend authz (see Wiki)
- (FEAT) puppet integration with --mgmt-classes and external nodes URL
- (FEAT) added puppet external nodes script, cobbler-ext-nodes
         see https://fedorahosted.org/cobbler/wiki/UsingCobblerWithConfigManagementSystem
- (FEAT) ability to use --enable-menu=0/1 to hide profiles from the PXE menu, and config setting to change default value for --enable-menu
- (FEAT) added livecd based physical machine cloner script to "contrib"
- (FEAT) enable import for debian ISOs and mirrors (1 distro at a time for now)
- (FEAT) auto-create rescue profile objects
- (FEAT) included network_config snippet and added --static=0/1 to system objects
- (FEAT) cobbler report gains additional options for Wiki formatting, csv, and showing only certain fields
- (FEAT) changed default kernel options to include ksdevice=bootif (not ksdevice=eth0) and added ipappend 2 to PXE
- (FEAT) distro edits now no longer require a sync to rebuild the PXE menu
- (BUGF) minor tweak to the blender function to remove a certain class of typing errors where a string is being blended with a list, should not have any noticable effect on existing installs
- (BUGF) add missing import of "_" in remote.py
- (FEAT) upgraded webui editing for multiple NICs
- (FEAT) "template_universe" variable created for snake's usage, variable contains all template variables and is also passed to the template.
- (FEAT) refactored import with better Debian/Ubuntu support
- (FEAT) Func integration snippets and new settings
- (FEAT) settings file and modules.conf now generated by setup.py using templates
- (FEAT) --template-files makes cobbler more of a full config management system!
- (FEAT) cobbler reposync now supports --tries=N and --no-fail
- (FEAT) duplicate hostname prevention, on by default
- (FEAT) make import work for Scientific Linux
- (FEAT) distro remove will remove mirrored content when it's safe to do so
- (FEAT) repo remove will remove mirrored repo content
- (FEAT) added snippet for better post-install network configuration
- (BUGF) duplicate repo supression to prevent errors in certain Andaconda's
- (FEAT) post_network_snippet/interfaces can set up VLANs
- (FEAT) call unittests with nose, which offers cleaner output, see tests/README
- (FEAT) update included elilo to 3.8
- (BUGF) quote append line for elilo
- (BUGF) added ExcludeArch: ppc64
- (FEAT) --environment parameter added to reposync
- (BUGF) have triggers ignore dotfiles so directories can be version controlled (and so on)
- (FEAT) init scripts and specfiles now install on SuSE
- (TEST) added remote tests, moved existing unit tests to api.py methods 
- (FEAT) import can auto assign kickstarts based on distro (feature for beaker)
- (FEAT) import now saves the dot version of the OS in the comment field
- (FEAT) import now adds tree build time
- (FEAT) --comment field added to all objects
- (FEAT) keep creation and modification times with each object
- (FEAT) added ppc imports and arches to supplement s390x (and assoc koan chage)
- (FEAT) added number of interfaces required to each image
- ~~~ 1.3.2
- (BUGF) fix for possible import of insecure modules by Cheetah in Cobbler web.
- (FEAT) new version function
- (FEAT) misc WUI organization
- (FEAT) allow auth against multiple LDAP servers
- (FEAT) replicate now copies image objects
- (BUGF) replicate now uses higher level API methods to avoid some profile sync errors when distros fail
- (FEAT) /etc/cobbler/pxe and /etc/cobbler/power are new config file paths
- (FEAT) /var/lib/cobbler/kickstarts is the new home for kicktart files
- (FEAT) webui sidebar reorg
- (FEAT) manage_dhcpd feature (ISC) now checks service status before restarting
- (BUGF) omapi for manage_dhcp feature (ISC) now defaults to off
- (FEAT) added module whitelist to settings file
- (BUGF) don't let the service handler connect to itself over mod_python/proxy, RH 5.3 does not like
- (FEAT) mtimes and ctimes and uids in the API
- (FEAT) new functions to get objects based on last modified time, for sync with other apps
- ~~~ 1.3.3 Test release
- (FEAT) Python 2.6 specfile changes
- ~~~ 1.3.X
- (FEAT) cobbler check output is always logged to /var/log/cobbler/check.log
- (FEAT) new redhat_register snippet and --redhat-management-key options!
- (BUGF) SELinux optimizations to symlink/hardlink/chcon/restorecon behavior
- (----) no SELinux support on EL 4
- (FEAT) yum_post_install_mirror now on by default

- ??? - 1.2.9
- (BUGF) do not allow unsafe Cheetah imports

- Wed Oct 15 2008 - 1.2.8
- (BUGF) make cobbler read /etc/cobbler/settings.py (introduced in 1.2.6)

- Tue Oct 14 2008 - 1.2.7
- (BUGF) go easier on restrictings when importing subprofiles to prevent load errors
- (FEAT) added debuginator script to scripts/ (not shipped with RPM)

- Fri Oct 10 2008 - 1.2.6
- (BUGF) fix image vs system parentage problem affecting cobbler replicate
- (BUGF) fix restart-services trigger to not restart dns unneccessarily
- (BUGF) add missing variable newname to signature for remote copy_ functions
- (BUGF) fix for ownership ownership module when editing kickstarts

- Fri Sep 26 2008 - 1.2.5
- (BUGF) expose --arch for "cobbler image add"
- (BUGF) unbreak dnsmasq DHCP management, similar to ISC bug
- (BUGF) fix --arch for cobbler distro add/edit
- (BUGF) fix merge error with remote.py's remove_profile function (fix webapp)
- (BUGF) make keep_updated and mirror_locally checkboxes in WebUI display correctly

- Mon Sep 08 2008 - 1.2.4
- (BUGF) simple rebuild to remove cli_report.py, which is not in git

- Sun Sep 07 2008 - 1.2.3
- (BUGF) fix to manage_isc.py code

- Fri Sep 05 2008 - 1.2.2
- (BUGF) fix to where elilo location is loaded in manage_isc.py
- (BUGF) populate netboot_enabled in WebUI correctly
- (BUGF) make RPM own some unowned directories in "triggers"
- (BUGF) add named_conf setting to settings

- Tue Sep 02 2008 - 1.2.1
- (BUGF) fix merge problem with 1.2 

- Fri Aug 29 2008 - 1.2.0
- (FEAT) All development work from 1.X merged in
- (FEAT) when --netboot-enabled is toggled, rather than deleting the PXE config, create a local boot PXE config
- (BUGF) disable some s390 aspects of cobbler check until it is supported
- (FEAT) new --os-version, better validation for --breed, --breed/--os-version also for images

- ??? - 1.1.1
- (FEAT) make template replacement use regex module
- (BUGF) remove bootloader check in settings as that code doesn't need it
- (BUGF) refinements to image handling
- (FEAT) getks command added to command line
- (BUGF) don't print traceback during certain SystemExits
- (BUGF) --help now works more intuitively on odd command line usage
- (BUGF) use pxesystem for systems, not pxeprofile
- (FEAT) make Cheetah formatting errors contain help text for users
- (FEAT) --kopts-post can configure post-install kernel options
- (BUGF) subtemplates are now errorCatcher Echo compatible

- ??? - 1.1.0
- devel branch
- added cobbler aclsetup command for running cobbler as non-root
- added cobbler find command to do searches from the command line
- fix mkdir invocation
- improved cobbler replicate, it now can rsync needed files
- further templatize ISC dhcp config file (pay attention to /etc/cobbler/dhcp.template.rpmnew !)
- fix for NFS imported URLs during kickstart generation
- added yumreposync_flags to settings, default "-l" for use plugins
- added an extra mkdir for rhn's reposync, though I believe the -l cures it already
- allow mod python bits to work via non-80 http ports
- when mirroring repos, act as 686 not 386 to get all the kernel updates
- upgrades to cobbler buildiso
- added patch to allow --in-place editing of ksmeta/kopts
- added patch to allow multiple duplicate kernel options
- fix kickstart serving when the tree is on NFS
- s390x import, added support for s390x "pseudo-PXE" trees
- added support for tracking image objects and virtual ISO images
- support for multiple copies of the same kernel option in kopts
- add cobbler bash completion script
- fix bug with 255 kernel options line warning not firing soon enough
- add findks.cgi support back as http://server/cblr/svc/op/findks
- merge patch to surface status over API
- make yum repos served up for /etc/yum.repos.d fully dynamic (mod_python)
- cobbler find API calls and command line usage can now use fnmatch (wildcards)
- return code cleanup (0/1 now more predictable)
- added comments to /etc/cobbler/modules.conf
- during import non-xen kernels will default --virt-type to qemu
- when editing/adding profiles, auto-rebuild the PXE menu
- added http://cobbler.example.org/cblr/svc/op/list/what/systems (or profiles, etc)
- in the webui, only show compatible repos when editing a profile
- refresh cobblerd cache before adding objects
- system object IP's ok in CIDR notation (AAA.BBB.CCC.DDD/EE) for defining PXE behavior.
- split partition select template into two parts (old one still ships)
- cleanup some stock kickstarts so we always use $kickstart_start
- hook ctrl+c during serializer writes to prevent possible corruption of data in /var/lib/cobbler
- added 'serializer_catalog' as the new default serializer.  It is backward compatible and much faster.
- removed serializer_shelve 
- webui page lookups don't load the full object collection
- systems can also inherit from images
- changes to PXE images directly
- bootloaders is no longer a config file setting
- we can now look for syslinux in one of two places (/usr/lib, /usr/share)
- cobbler hardlinks a bit more when it can for /var/www image copies
- add Xen FV and VMware virt types to WebUI

- Thu Jul 17 2008 - 1.0.4 (tentative)
- Backported findks.cgi to mod_python, minor mod_python svc handler changes

- Wed Jun 03 2008 - 1.0.3
- Fix typo in replicate code
- remove rhpl reference
- scrub references to manage_*_mode and rewrite the restart-services trigger
- add new settings to control whether the restart-trigger restarts things
- yum reposync should also pull i686 kernels, not just i386
- make cobblerd close file handles
- fix kickstart serving when the tree is on NFS
- fix missing reposync createdir (also now in stable branch)
- add back missing remove_profile/remove_repo
- remove profile_change support

- Mon Jun 09 2008 - 1.0.2
- Fix mkdir invocation
- Fix error message output from failed kickstart rendering
- manpage edits
- make buildiso work for SuSE

- Tue Jun 03 2008 - 1.0.1
- Fix misformatted warning in "check"
- Do not have RPM own tftpboot, just generate files in TFTP dir as detected
- Default arches to 'i386' not 'x86' for consistency, esp. in import
- When querying kickstart templates, do not return directories
- Make triggers for add/delete work for renames and copies (same triggers)
- Do not cache snippets so they can be tweaked w/o starting the service
- Make manpage reference /etc/cobbler/settings, not /var/lib
- Added manage_forward_zones/manage_reverse_zones to included config file
- Fix python double-use-of-parameter error

- Mon May 12 2008 - 0.9.2
- run createrepo with less preconditions during cobbler reposync
- doc upgrades and error handling for "cobbler replicate"
- improved error message that occurs when copying from nfs w/ rootsquash
- mac duplication checking improvements for CLI
- add warning to cobbler check if selinux is on and Apache boolean not set
- added warning to cobbler check if templates use the default password
- setting per-system kickstart template to "" or "delete" restores inheritance
- if repos in profiles no longer exist, remove noisy warning, move to "check"
- move warning about reposync to check also (check is more useful at runtime now)
- build pxe trees for systems even if interface0 is undefined
- add sync() back into XMLRPC API, missing in 0.9.1
- added 'distro_name', 'profile_name', and 'system_name' to generated template vars
- it's now possible to undefine a --ksmeta or kopts symbol defined in a parent with "!foo"
- log errors while rendering kickstarts
- comments added to the config file, neat!
- settings file is now /etc/cobbler/settings

- Fri May 09 2008 - 0.9.1
- patch to allow yumopts to override gpgcheck
- applied patch to send hostname from ISC
- added patch to allow --kopts/--ksmeta items to be cleared with --kopts=delete
- tftpboot location is now inferred from xinetd config (added for F9 compat)
- added authn_ldap and stub for authz_configfile
- authz_configfile allows filtering ldap/other users by config file
- WebUI now has checkbox on distro/profile for deleting child objects
- cli has different semantics between "add" and "edit" now for safety reasons
- cobbler wants to keep IPs/MACs unique now in configuration (can be disabled)
- added --clobber option to allow add to overwrite existing objects (for scripts)
- updated/tested kerberos support for those needing to auth against it 
- update menu.c32 to 3.62 to allow for timeouts during menu (and future submenu)
- update PXE defaults to invoke menu.c32 automatically w/ timeout
- removed dependency on rhpl
- import can now take an --arch (and is recommended usage)
- now possible to override snippets on a profile/system specific basis
- provide a different default sample kickstart for imports of F8 and later
- support for kerberos authentication
- revamped pre/post install triggers system (triggered via cgi from kickstart wget)
- logrotate should not send emails to root when restarting services
- default core (but not repo add) repos to priority 1 (lowest) if using priorities plugin
- change default authentication to deny_all, xmlrpc_rw_enabled now on by default
- additional fix for mod_python select box submissions
- set repo arch if found in the URL and no --arch is specified
- CGI scripts have been moved under mod_python for speed/consolidation
- kickstart templates are now evaluated dynamically
- optional MAC registration is now built-in to requesting kickstarts
- legacy static file generation from /var/www/cobbler removed
- implement "cobbler ___ dumpvars --name=X" feature to show template vars
- validateks now works against all URLs as opposed to rendered local files
- now possible to create new kickstarts in webui, and delete unused ones
- support for OMAPI for avoid dhcp restarts
- support for managing BIND
- xen kernel (PV) distros do not get added to PXE menus as they won't boot there
- cobbler buildiso command to build non live ISOs
- cobbler replicate command
- added cobbler repo option --mirror-locally to reference external repos without mirroring
- all virt parameters on profiles can now be overriden on cobbler profile objects
- added some additional links for kickstart viewing/editing to the web page

- ??? - 0.8.3
- Make createrepo get run for local cobbler reposync invocations as needed
- fix WebUI documentation URL
- fix bug in /etc/cobbler/modules.conf regarding pluggable authn/z
- fix default flags for yumdownloader
- fix for RHEL 4u6 DVD/tree import x86_64 arch detection
- fix for dnsmasq template file host config path
- fix dnsmasq template to point at the correct hosts file
- force all names to be alphanumeric
- all mod python pieces now happy with Unicode output

* Fri Feb 22 2008 - 0.8.2
- fix to webui to allow repos to be edited there on profile page
- disable local socket XMLRPC as nothing is using it.
- fixed findks.cgi so it supports multiple NICs
- import now supports both --path and --mirror as aliases, as before
- added change_profile.cgi for changing profiles from CGI
- added register_mac.cgi

* Wed Feb 20 2008 - 0.8.1
- bugfix in reposync code
- don't print tracebacks on SystemExit from optparse
- manpage tweaks

* Fri Feb 15 2008 - 0.8.0 (TBD)
- stable release of 0.7.* branch plus ...
- fixed potential user problem with source_repos in upgrade scenario
- additional higher level API functions for find, fixes for other higher level API functions
- better messaging when insufficient permissions on needed files
- update permissions on reposync fixes

* Thu Jan 31 2008 - 0.7.2 (0.8 rc)
- default_virt_file_size and default_virt_ram added to settings
- enforce permissions/selinux context after reposync
- better API for copying/renames, API consistancy cleanup
- support for renames that resolve dependencies, inclusion in CLI+webapp
- remove leading newline in rendered template files, which apparently breaks AutoYAST?
- recursive syncs automatically sync all subobjects when editing parent objects (default behavior)
- deletes can now be done recursively (optional --recursive on distro/profile remove)
- 'cobbler list' is now (re)sorted

* Wed Jan 09 2008 - 0.7.1
- allow imports to force usage of a specific kickstart template with --kickstart
- added --yumopts parameter to repos (works just like --kopts/--ksmeta)
- minor doc fixes
- fix for name of F8 comps.xml file
- added option --rsync-flags to import command
- added http_port to settings to run Apache on non-80
- rsync during createrepo now keeps filesystem permissions/groups
- ...

* Mon Dec 10 2007 - 0.7.0
- Testing branch
- Fix bug related to <<inherit>> and kickstart args 
- Make CLI functions modular and use optparse
- Quote wget args to avoid creating stray files on target system
- Support Xen FV as virt type (requires F8+)
- Implemented fully pluggable authn/authz system
- WebUI is now mod_python based
- Greatly enhanced logging (goes to /var/log/cobbler/cobbler.log)
- ...

* Wed Nov 14 2007 - 0.6.4
- Changed permissions of auth.conf
- Fixes for working with rhn_yum_plugin
- still allow repo configuration for distro repos that have just 1 repo (like C5.1)
- disable CGI weblogging by default (backend logging TBA)
- fix WebUI handling of keep_updated (repo field) and netboot_enabled (system field)
- disable the blender_cache as it's running afoul of the sync code
- update htaccess file to only authenticate the webui, not nopxe.cgi and findks.cgi

* Wed Nov 07 2007 - 0.6.3
- Be able to define and use Multiple NICs per system
- Add --virt-cpus to profile editing
- Fix bug where WUI (XMLRPC) auth wasn't supported on EL4
- Add --virt-bridge to profile editing and NICs
- Added serializer_shelve (as option) for added performance/persistance over YAML, experimental in /etc/cobbler/modules.conf, see Wiki
- Backup state files and migrate state structures upon RPM upgrade
- Added some more redundant files (for unsupported distros) to the rsync.exclude file
- added pre-sync and post-sync triggers, service restarts are now handled by /var/lib/cobbler/triggers
- webui now uses htaccess (see manpage and Wiki for setup instructions)
- added pagination to the WUI to keep pages from growing overly long
- added --server-override parameter for help with multi-subnet configurations (also see Wiki)
- removed yum-utils as a hard requirement, cobbler check now looks for yum-utils
- fixed bug where cobbler would try to copy hardlinks to themselves during sync
- misc random bugfixing

* Fri Sep 28 2007 - 0.6.2
- cobbler repo auto-add to discover yum repos automatically
- fix bug that allows empty mac addresses (None) in dhcpd.conf
- kickstarts automatically save kickstart file used to /root/cobbler.ks
- allow multiple (comma-seperated) values for --virt-size
- removed deprecated 'enchant' function (use SSH and koan instead)
- cleanup of a few unused settings
- allow for serialization modules to be selected in /etc/cobbler/modules.conf
- patch to allow for reposync of specific repos, even if not set to update
- added --dhcp-tag section for better DHCP customization (esp with multiple subnets)
- added Apache proxying around XMLRPC port for wider network access
- refactor XMLRPC API and establish a read-write API
- allow for configuring of read-write XMLRPC users in /etc/cobbler/auth.conf
- WebUI
- packaged /var/lib/cobbler/settings as a config file
- added BuildRequires to help build on other platforms
- relocate cgi-bin files to cgi-bin/cobbler for namespacing
- fix syslog logging for systems not in the cobbler DB.
- fix bug in which non-lowercase intermediate objects could be deleted 
 
* Thu Aug 30 2007 - 0.6.1
- re enable --resolve in yumdownloader (cobbler repo mgmt feature)
- fix get_distros_for_koan API function in cobblerd (not used by koan)
- allow find API to search by arbitrary fields
- status and logging now shows system names
- upgraded init scripts
- zeroconf/avahi publishing for cobblerd service
- logRequests = 0 for XMLRPC.  Make it be quiet.
- ignore subdirectories of /var/lib/cobbler/snippets
- fixed bug in graph rendering that allowed for upward property propogation in some cases
- fixed bug that did not correctly evaluate repository settings of inherited sub-profiles/objects
- tweaked domU sample kickstart to include wget
- added some more unit tests
- fix typo down one error path in cobbler sync.
- fix reposync handling when using rsync protocol and directory paths do not contain arch
- allow basic usage of Cheetah variables in config files @@server@@, etc.
- fix auto-repo attachment for distros with split trees (i.e. RHEL5)

* Thu Aug 09 2007 - 0.6.0 
- bugfix in error path in "cobbler check"
- stable release for 0.5.x

* Thu Jul 26 2007 - 0.5.2 (RC)
- Have cobbler check ensure services are started
- Add cobbler validateks command to look for broken rendered kickstarts
- Added -v/--version
- Added SNIPPET::foo capability to pull /var/lib/cobbler/snippets/foo into templates (anywhere)
- Import can now take an --available-as=nfs://server:/mount/point to do cobbler import without mirroring
- Feature to enable "pxe_just_once" for boot loop prevention

* Fri Jul 20 2007 - 0.5.1
- Added logging for cobblerd -- /var/log/cobbler/cobblerd.log
- Cobblerd now ignores XMLRPC IOError
- Added findks.cgi
- Misc bugfixing
- Added --virt-path, --virt-type

* Wed Jun 24 2007 - 0.5.0
- Remove hardcode of /var/www/cobbler in cobblerd
- Improve various warning warning messages
- cobbler (objecttype) (objectname) now gives info about the object instead of just all objects
- Added --hostname to "cobbler system add", --ip-address (or --ip) is also a better alias for the misnamed --pxe-address
- Optionally use dnsmasq for DHCP (and DNS!) instead of ISC dhcpd.
- Add --mac and remove requirement for --name to be an ip, mac, or hostname.
- Manpage cleanup
- Patch to allow pre and post triggers
- Patch to allow --createrepo-flags and to cache on import, fix multiple calls to createrepo
- Various modifications to allow for profile inheritance
- All variables in object tree now available for use in templating, nicer blending algorithms
- Optional override of --kickstart in system object

* Thu Apr 26 2007 - 0.4.8
- Make import friendlier for older distros
- Make import friendlier for newer createrepos that don't have --basedir

* Fri Apr 20 2007 - 0.4.7
- Disable mod_python tracker piece for RHEL5 (replacement eventual).
- Kickstart tracking now understands Apache logs
- Added support for --rpm-list parameter to "repo add" for download of partial content from repositories
  (ex: cobbler and koan from FC6extras, w/o games).
- More consistant naming on imports, regardless of data source.
- Teach cobbler to remove .olddata dirs, which can happen if createrepo crashes or is killed mid-process
- Default yum_core_repos_from_server to 0 
- Implemented triggers for add/delete commands
- BootAPI and Config object classes are now Borg patterned to prevent duplication of config info from the API.
- cobbler_syslogd -> cobblerd, now has XMLRPC component for koan >= 0.2.9 clients.  Old clients still work.
- Make cobbler_import work for Centos 5
- Removed requirements on what files that are parameters to --kernel and --initrd must be named.
- Added support for "rename", "copy", and "edit" commands -- before there just was "add" and "remove"

* Thu Apr 05 2007 - 0.4.6
- Bind cobbler_syslogd to all addresses
- Store repos as list, not string
- Fix traceback in cobbler_sync with older configurations (pre-kickstart tracking)
- Make cobbler import feature better understand older RHEL and in-between builds of Fedora.
- Make cobbler repo add/reposync understand http://, ftp://, and some limited support for RHN.
- Add settings parameter to toggle core repo mirror behavior on/off.
- Manpage cleanup.

* Fri Mar 23 2007 - 0.4.5
- Removed legacy --virt-name parameter, requires koan upgrade to 0.2.8

* Fri Mar 23 2007 - 0.4.4
- Generate PXE configuration files from templates in /etc/cobbler to be more customizable
- Fix bug with wrong kickstart metadata being used for import
- Fix bug with argument parsing for --repos
- Much cleaner distro/profile names with --import
- For import, the "tree" parameter is now attached to the distro, not the profile
- Add "links" directory in webdir for symlinking to full kickstart tree paths.
- Misc tweaks to shorten kernel parameter length
- Giving invalid arguments to "report" will show an error message
- Distros, Profiles, and System names are now case insensitive.

* Wed Feb 28 2007 - 0.4.3
- Added netboot_enabled option for systems to control install loops in programmatic context.
- Disabling anchors in YAML serialization (which make files harder to edit)
- Fix bug in ksmeta argument processing, takes whitespace again, not commas
- Fix bug in old-style deserialization with str and int concatenation

* Mon Feb 19 2007 - 0.4.2
- Fix bug in "cobbler system remove"

* Mon Feb 19 2007 - 0.4.1
- Bundle menu.c32 for older distros
- Unbundle Cheetah as it's available at http://www.python.org/pyvault/centos-4-i386/

* Mon Feb 19 2007 - 0.4.0
- Added feature to minimize the need to run "cobbler sync" for add commands
  Now only need to run sync when files change behind the scenes or when
  manually editing YAML
- Moving back to Cheetah for templating (old kickstarts should escape $ with \$)
- PXE menus for the default profile.  Type "menu" at the prompt to get a menu, or wait for local boot.
- Manpage cleanup and clarification
- Bugfix: cobbler will no longer create repo files on remotes when --local-filename is not used for "repo add"

* Mon Jan 28 2007 - 0.3.9
- Make init scripts correspond with FC-E guidelines

* Thu Jan 24 2007 - 0.3.8
- Fixed minor bug in logfile processing related to 0.3.7

* Thu Jan 24 2007 - 0.3.7
- Default/examples kickstarts are now fully automatic (added hd type/size detection).
- Kickstart tracking now includes remote syslog support, just run "cobbler sync" to enable.
- "cobbler status" command improved to include syslog info/times.
- Added fc6 kickstart file that was left out of the RPM earlier
- Added mini domU kickstart
- bugfix: don't install mod_python watcher on older Apache installs (like RHEL4) as it
  somehow corrupts downloads on older copies.  kickstart tracking by syslog still works
  on those platforms.  (This only applies to the cobbler server, not clients).

* Thu Dec 21 2006 - 0.3.6
- locking feature now enabled
- "enchant" now supports provisioning virtual images remotely when using --is-virt=yes
- cobbler no longer restarts httpd if the config file already exists.
- "cobbler repo sync" is now an alias for "cobbler reposync"
- "cobbler list --something" can now be invoked as "cobbler something list"
- "cobbler list" just shows names of items now
- "cobbler report" is now used for showing full information output
- "list" (as well as report) are now sorted alphabetically
- basic kickstart tracking feature. requests on /var/www/cobbler get logged to /var/log/cobbler.

* Wed Dec 20 2006 - 0.3.5
- Fixed bug in cobbler import related to orphan detection
- Made default rsync.exclude more strict (OO langpacks and KDE translation)
- Now runs createrepo during "cobbler import" to build more correct repodata
- Added additional repo mirroring commands:  "cobbler repo add", etc
- Documentation on repo mirroring features.
- fix bug in rsync:// import code that saved distributions in the wrong path
- The --dryrun option on "cobbler sync" is now unsupported.
- Fixed bug in virt specific profile information not being used with koan
- import now takes --name in addition to --mirror-name to be more consistant
- rsync repo import shouldn't assume SSH unless no rsync:// in mirror URL
- strict host key checking disabled for "cobbler enchant" feature

* Mon Dec 05 2006 - 0.3.4
- Don't rsync PPC content or ISO's on cobbler import
- Manpage cleanup

* Tue Nov 14 2006 - 0.3.3
- During "cobbler sync" only PXE-related directories in /tftpboot
  are deleted.  This allows /tftpboot to be used for other
  purposes.

* Thr Oct 25 2006 - 0.3.2
- By default, boot and install in text mode

* Wed Oct 25 2006 - 0.3.1
- The app now refers to "virt" in many places instead of "xen".
  It's been coded such that files will migrate forward without
  any major issues, and the newer version of koan can still hit
  older releases (for now).  The CLI still takes the --xen options
  as well as the new --virt options, as they are aliased.  The API
  now exclusively just uses methods with "virt" in them, however.
- ...

* Tue Oct 24 2006 - 0.3.0
- Reload httpd during sync
- New profiles without set kickstarts default to /etc/cobbler/default.ks
  though this can be changed in /var/lib/cobbler/settings
- Better forward upgrades for /var/lib/cobbler/settings.  New entries
  get added when they are referenced.

* Tue Oct 24 2006 - 0.2.9
- Bug fix, enchant now detects if koan_path is not set
- import now can do ssh rsync as well as just rsyncd
- Misc bug fixes related to not choking on bad info
- Fixed bug where --pxe-address wasn't surfaced
- Sync is a little less verbose

* Wed Oct 18 2006 - 0.2.8
- Performance speedups to "import" command
- Bug fix, imported paths (again) convert slashes to underscores

* Tue Oct 17 2006 - 0.2.7
- Removed pexpect to enhance support for other distros
- enchant syntax changed (see NEWS)
- now builds on RHEL4

* Tue Oct 17 2006 - 0.2.6
- Removing Cheetah and replacing w/ simpler templating system
- Don't delete localmirror on sync

* Mon Oct 16 2006 - 0.2.5
- New "import" feature for rsync:// mirrors and filesystem directories
- Manpage clarification
- "enchant" is now a subcommand of "cobbler system" and takes less arguments.
- Several random bugfixes (mainly along error paths)

* Wed Oct 11 2006 - 0.2.4
- Changes to make things work with python 2.3 (RHEL4, etc)
- Updated YAML code to ensure better backward compatibility

* Mon Oct 9 2006 - 0.2.3
- Cobbler now creates a profile and system listing (YAML) in /var needed
  by the next version of koan (which will be 0.2.1)
- bugfix: enchant should reboot the target box
- bugfix: enchant should fail if path to koan isn't configured

* Fri Oct 6 2006 - 0.2.2
- bugfix: "--pxe-hostname" made available in CLI and renamed as "--pxe-address"
- workaround: elilo doesn't do MAC address pxe config files, use IP for ia64
- bugfix: added next-server line for per-MAC dhcp configs
- bugfix: fixed manpage errors

* Thu Sep 28 2006 - 0.2.1
- New ability to "enchant" remote systems (see NEWS)
- Misc. bugfixes

* Fri Sep 22 2006 - 0.2.0
- New dhcp.d conf management features (see NEWS)
- IA64 support (see NEWS)
- dhcpd.conf MAC & hostname association features

* Thu Sep 21 2006 - 0.1.1-8
- (RPM) Added doc files to doc section, removed INSTALLED_FILES

* Wed Sep 20 2006 - 0.1.1-7
- Split HTTP and TFTP content to seperate directories
  to enable running in SELinux targetted/enforcing mode.
- Make the Virt MAC address a property of a system, not a profile
- Misc. fixes, mainly along the error path

* Fri Sep 15 2006 - 0.1.1-6
- Make koan own it's directory, add GPL "COPYING" file.

* Wed Aug 16 2006 - 0.1.1-5
- Spec file tweaks only for FC-Extras

* Thu Jul 20 2006 - 0.1.1-4
- Fixed python import paths in yaml code, which errantly assumed yaml was installed as a module.

* Wed Jul 12 2006 - 0.1.1-3
- Added templating support using Cheetah

* Thu Jul 9 2006 - 0.1.0-2
- Fedora-Extras rpm spec tweaks

* Tue Jun 28 2006 - 0.1.0-1
- rpm genesis

<|MERGE_RESOLUTION|>--- conflicted
+++ resolved
@@ -34,13 +34,10 @@
 - (BUGF) various post install network snippet fixes
 - (BUGF) fix OMAPI support's (note: deprecated) usage of subprocess
 - (SPEC) fix build for rawhide now that yaboot is included
-<<<<<<< HEAD
 - (BUGF) allow src and noarch arches for repo objects
 - (BUGF) move to PyYAML for YAML implementation since it is better maintained
-=======
 - (BUGF) fixed web-interface editing of ownership
 - (BUGF) fixed web-interface editing of management classes
->>>>>>> 9e2b5f2f
 
 - XXX - 1.4.2
 - (BUGF) fix WTI power templates
