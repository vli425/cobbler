Cobbler CHANGELOG
(all entries mdehaan@redhat.com unless noted otherwise)

<<<<<<< HEAD
- ??? - 1.1.0
- devel branch
=======
- Wed Jun 03 2008 - 1.0.3
- Fix error message output from failed kickstart rendering
- manpage edits
>>>>>>> 8808ac79

- Tue Jun 03 2008 - 1.0.1
- Fix misformatted warning in "check"
- Do not have RPM own tftpboot, just generate files in TFTP dir as detected
- Default arches to 'i386' not 'x86' for consistency, esp. in import
- When querying kickstart templates, do not return directories
- Make triggers for add/delete work for renames and copies (same triggers)
- Do not cache snippets so they can be tweaked w/o starting the service
- Make manpage reference /etc/cobbler/settings, not /var/lib
- Added manage_forward_zones/manage_reverse_zones to included config file
- Fix python double-use-of-parameter error

- Mon May 12 2008 - 0.9.2
- run createrepo with less preconditions during cobbler reposync
- doc upgrades and error handling for "cobbler replicate"
- improved error message that occurs when copying from nfs w/ rootsquash
- mac duplication checking improvements for CLI
- add warning to cobbler check if selinux is on and Apache boolean not set
- added warning to cobbler check if templates use the default password
- setting per-system kickstart template to "" or "delete" restores inheritance
- if repos in profiles no longer exist, remove noisy warning, move to "check"
- move warning about reposync to check also (check is more useful at runtime now)
- build pxe trees for systems even if interface0 is undefined
- add sync() back into XMLRPC API, missing in 0.9.1
- added 'distro_name', 'profile_name', and 'system_name' to generated template vars
- it's now possible to undefine a --ksmeta or kopts symbol defined in a parent with "!foo"
- log errors while rendering kickstarts
- comments added to the config file, neat!
- settings file is now /etc/cobbler/settings

- Fri May 09 2008 - 0.9.1
- patch to allow yumopts to override gpgcheck
- applied patch to send hostname from ISC
- added patch to allow --kopts/--ksmeta items to be cleared with --kopts=delete
- tftpboot location is now inferred from xinetd config (added for F9 compat)
- added authn_ldap and stub for authz_configfile
- authz_configfile allows filtering ldap/other users by config file
- WebUI now has checkbox on distro/profile for deleting child objects
- cli has different semantics between "add" and "edit" now for safety reasons
- cobbler wants to keep IPs/MACs unique now in configuration (can be disabled)
- added --clobber option to allow add to overwrite existing objects (for scripts)
- updated/tested kerberos support for those needing to auth against it 
- update menu.c32 to 3.62 to allow for timeouts during menu (and future submenu)
- update PXE defaults to invoke menu.c32 automatically w/ timeout
- removed dependency on rhpl
- import can now take an --arch (and is recommended usage)
- now possible to override snippets on a profile/system specific basis
- provide a different default sample kickstart for imports of F8 and later
- support for kerberos authentication
- revamped pre/post install triggers system (triggered via cgi from kickstart wget)
- logrotate should not send emails to root when restarting services
- default core (but not repo add) repos to priority 1 (lowest) if using priorities plugin
- change default authentication to deny_all, xmlrpc_rw_enabled now on by default
- additional fix for mod_python select box submissions
- set repo arch if found in the URL and no --arch is specified
- CGI scripts have been moved under mod_python for speed/consolidation
- kickstart templates are now evaluated dynamically
- optional MAC registration is now built-in to requesting kickstarts
- legacy static file generation from /var/www/cobbler removed
- implement "cobbler ___ dumpvars --name=X" feature to show template vars
- validateks now works against all URLs as opposed to rendered local files
- now possible to create new kickstarts in webui, and delete unused ones
- support for OMAPI for avoid dhcp restarts
- support for managing BIND
- xen kernel (PV) distros do not get added to PXE menus as they won't boot there
- cobbler buildiso command to build non live ISOs
- cobbler replicate command
- added cobbler repo option --mirror-locally to reference external repos without mirroring
- all virt parameters on profiles can now be overriden on cobbler profile objects
- added some additional links for kickstart viewing/editing to the web page

- ??? - 0.8.3
- Make createrepo get run for local cobbler reposync invocations as needed
- fix WebUI documentation URL
- fix bug in /etc/cobbler/modules.conf regarding pluggable authn/z
- fix default flags for yumdownloader
- fix for RHEL 4u6 DVD/tree import x86_64 arch detection
- fix for dnsmasq template file host config path
- fix dnsmasq template to point at the correct hosts file
- force all names to be alphanumeric
- all mod python pieces now happy with Unicode output

* Fri Feb 22 2008 - 0.8.2
- fix to webui to allow repos to be edited there on profile page
- disable local socket XMLRPC as nothing is using it.
- fixed findks.cgi so it supports multiple NICs
- import now supports both --path and --mirror as aliases, as before
- added change_profile.cgi for changing profiles from CGI
- added register_mac.cgi

* Wed Feb 20 2008 - 0.8.1
- bugfix in reposync code
- don't print tracebacks on SystemExit from optparse
- manpage tweaks

* Fri Feb 15 2008 - 0.8.0 (TBD)
- stable release of 0.7.* branch plus ...
- fixed potential user problem with source_repos in upgrade scenario
- additional higher level API functions for find, fixes for other higher level API functions
- better messaging when insufficient permissions on needed files
- update permissions on reposync fixes

* Thu Jan 31 2008 - 0.7.2 (0.8 rc)
- default_virt_file_size and default_virt_ram added to settings
- enforce permissions/selinux context after reposync
- better API for copying/renames, API consistancy cleanup
- support for renames that resolve dependencies, inclusion in CLI+webapp
- remove leading newline in rendered template files, which apparently breaks AutoYAST?
- recursive syncs automatically sync all subobjects when editing parent objects (default behavior)
- deletes can now be done recursively (optional --recursive on distro/profile remove)
- 'cobbler list' is now (re)sorted

* Wed Jan 09 2008 - 0.7.1
- allow imports to force usage of a specific kickstart template with --kickstart
- added --yumopts parameter to repos (works just like --kopts/--ksmeta)
- minor doc fixes
- fix for name of F8 comps.xml file
- added option --rsync-flags to import command
- added http_port to settings to run Apache on non-80
- rsync during createrepo now keeps filesystem permissions/groups
- ...

* Mon Dec 10 2007 - 0.7.0
- Testing branch
- Fix bug related to <<inherit>> and kickstart args 
- Make CLI functions modular and use optparse
- Quote wget args to avoid creating stray files on target system
- Support Xen FV as virt type (requires F8+)
- Implemented fully pluggable authn/authz system
- WebUI is now mod_python based
- Greatly enhanced logging (goes to /var/log/cobbler/cobbler.log)
- ...

* Wed Nov 14 2007 - 0.6.4
- Changed permissions of auth.conf
- Fixes for working with rhn_yum_plugin
- still allow repo configuration for distro repos that have just 1 repo (like C5.1)
- disable CGI weblogging by default (backend logging TBA)
- fix WebUI handling of keep_updated (repo field) and netboot_enabled (system field)
- disable the blender_cache as it's running afoul of the sync code
- update htaccess file to only authenticate the webui, not nopxe.cgi and findks.cgi

* Wed Nov 07 2007 - 0.6.3
- Be able to define and use Multiple NICs per system
- Add --virt-cpus to profile editing
- Fix bug where WUI (XMLRPC) auth wasn't supported on EL4
- Add --virt-bridge to profile editing and NICs
- Added serializer_shelve (as option) for added performance/persistance over YAML, experimental in /etc/cobbler/modules.conf, see Wiki
- Backup state files and migrate state structures upon RPM upgrade
- Added some more redundant files (for unsupported distros) to the rsync.exclude file
- added pre-sync and post-sync triggers, service restarts are now handled by /var/lib/cobbler/triggers
- webui now uses htaccess (see manpage and Wiki for setup instructions)
- added pagination to the WUI to keep pages from growing overly long
- added --server-override parameter for help with multi-subnet configurations (also see Wiki)
- removed yum-utils as a hard requirement, cobbler check now looks for yum-utils
- fixed bug where cobbler would try to copy hardlinks to themselves during sync
- misc random bugfixing

* Fri Sep 28 2007 - 0.6.2
- cobbler repo auto-add to discover yum repos automatically
- fix bug that allows empty mac addresses (None) in dhcpd.conf
- kickstarts automatically save kickstart file used to /root/cobbler.ks
- allow multiple (comma-seperated) values for --virt-size
- removed deprecated 'enchant' function (use SSH and koan instead)
- cleanup of a few unused settings
- allow for serialization modules to be selected in /etc/cobbler/modules.conf
- patch to allow for reposync of specific repos, even if not set to update
- added --dhcp-tag section for better DHCP customization (esp with multiple subnets)
- added Apache proxying around XMLRPC port for wider network access
- refactor XMLRPC API and establish a read-write API
- allow for configuring of read-write XMLRPC users in /etc/cobbler/auth.conf
- WebUI
- packaged /var/lib/cobbler/settings as a config file
- added BuildRequires to help build on other platforms
- relocate cgi-bin files to cgi-bin/cobbler for namespacing
- fix syslog logging for systems not in the cobbler DB.
- fix bug in which non-lowercase intermediate objects could be deleted 
 
* Thu Aug 30 2007 - 0.6.1
- re enable --resolve in yumdownloader (cobbler repo mgmt feature)
- fix get_distros_for_koan API function in cobblerd (not used by koan)
- allow find API to search by arbitrary fields
- status and logging now shows system names
- upgraded init scripts
- zeroconf/avahi publishing for cobblerd service
- logRequests = 0 for XMLRPC.  Make it be quiet.
- ignore subdirectories of /var/lib/cobbler/snippets
- fixed bug in graph rendering that allowed for upward property propogation in some cases
- fixed bug that did not correctly evaluate repository settings of inherited sub-profiles/objects
- tweaked domU sample kickstart to include wget
- added some more unit tests
- fix typo down one error path in cobbler sync.
- fix reposync handling when using rsync protocol and directory paths do not contain arch
- allow basic usage of Cheetah variables in config files @@server@@, etc.
- fix auto-repo attachment for distros with split trees (i.e. RHEL5)

* Thu Aug 09 2007 - 0.6.0 
- bugfix in error path in "cobbler check"
- stable release for 0.5.x

* Thu Jul 26 2007 - 0.5.2 (RC)
- Have cobbler check ensure services are started
- Add cobbler validateks command to look for broken rendered kickstarts
- Added -v/--version
- Added SNIPPET::foo capability to pull /var/lib/cobbler/snippets/foo into templates (anywhere)
- Import can now take an --available-as=nfs://server:/mount/point to do cobbler import without mirroring
- Feature to enable "pxe_just_once" for boot loop prevention

* Fri Jul 20 2007 - 0.5.1
- Added logging for cobblerd -- /var/log/cobbler/cobblerd.log
- Cobblerd now ignores XMLRPC IOError
- Added findks.cgi
- Misc bugfixing
- Added --virt-path, --virt-type

* Wed Jun 24 2007 - 0.5.0
- Remove hardcode of /var/www/cobbler in cobblerd
- Improve various warning warning messages
- cobbler (objecttype) (objectname) now gives info about the object instead of just all objects
- Added --hostname to "cobbler system add", --ip-address (or --ip) is also a better alias for the misnamed --pxe-address
- Optionally use dnsmasq for DHCP (and DNS!) instead of ISC dhcpd.
- Add --mac and remove requirement for --name to be an ip, mac, or hostname.
- Manpage cleanup
- Patch to allow pre and post triggers
- Patch to allow --createrepo-flags and to cache on import, fix multiple calls to createrepo
- Various modifications to allow for profile inheritance
- All variables in object tree now available for use in templating, nicer blending algorithms
- Optional override of --kickstart in system object

* Thu Apr 26 2007 - 0.4.8
- Make import friendlier for older distros
- Make import friendlier for newer createrepos that don't have --basedir

* Fri Apr 20 2007 - 0.4.7
- Disable mod_python tracker piece for RHEL5 (replacement eventual).
- Kickstart tracking now understands Apache logs
- Added support for --rpm-list parameter to "repo add" for download of partial content from repositories
  (ex: cobbler and koan from FC6extras, w/o games).
- More consistant naming on imports, regardless of data source.
- Teach cobbler to remove .olddata dirs, which can happen if createrepo crashes or is killed mid-process
- Default yum_core_repos_from_server to 0 
- Implemented triggers for add/delete commands
- BootAPI and Config object classes are now Borg patterned to prevent duplication of config info from the API.
- cobbler_syslogd -> cobblerd, now has XMLRPC component for koan >= 0.2.9 clients.  Old clients still work.
- Make cobbler_import work for Centos 5
- Removed requirements on what files that are parameters to --kernel and --initrd must be named.
- Added support for "rename", "copy", and "edit" commands -- before there just was "add" and "remove"

* Thu Apr 05 2007 - 0.4.6
- Bind cobbler_syslogd to all addresses
- Store repos as list, not string
- Fix traceback in cobbler_sync with older configurations (pre-kickstart tracking)
- Make cobbler import feature better understand older RHEL and in-between builds of Fedora.
- Make cobbler repo add/reposync understand http://, ftp://, and some limited support for RHN.
- Add settings parameter to toggle core repo mirror behavior on/off.
- Manpage cleanup.

* Fri Mar 23 2007 - 0.4.5
- Removed legacy --virt-name parameter, requires koan upgrade to 0.2.8

* Fri Mar 23 2007 - 0.4.4
- Generate PXE configuration files from templates in /etc/cobbler to be more customizable
- Fix bug with wrong kickstart metadata being used for import
- Fix bug with argument parsing for --repos
- Much cleaner distro/profile names with --import
- For import, the "tree" parameter is now attached to the distro, not the profile
- Add "links" directory in webdir for symlinking to full kickstart tree paths.
- Misc tweaks to shorten kernel parameter length
- Giving invalid arguments to "report" will show an error message
- Distros, Profiles, and System names are now case insensitive.

* Wed Feb 28 2007 - 0.4.3
- Added netboot_enabled option for systems to control install loops in programmatic context.
- Disabling anchors in YAML serialization (which make files harder to edit)
- Fix bug in ksmeta argument processing, takes whitespace again, not commas
- Fix bug in old-style deserialization with str and int concatenation

* Mon Feb 19 2007 - 0.4.2
- Fix bug in "cobbler system remove"

* Mon Feb 19 2007 - 0.4.1
- Bundle menu.c32 for older distros
- Unbundle Cheetah as it's available at http://www.python.org/pyvault/centos-4-i386/

* Mon Feb 19 2007 - 0.4.0
- Added feature to minimize the need to run "cobbler sync" for add commands
  Now only need to run sync when files change behind the scenes or when
  manually editing YAML
- Moving back to Cheetah for templating (old kickstarts should escape $ with \$)
- PXE menus for the default profile.  Type "menu" at the prompt to get a menu, or wait for local boot.
- Manpage cleanup and clarification
- Bugfix: cobbler will no longer create repo files on remotes when --local-filename is not used for "repo add"

* Mon Jan 28 2007 - 0.3.9
- Make init scripts correspond with FC-E guidelines

* Thu Jan 24 2007 - 0.3.8
- Fixed minor bug in logfile processing related to 0.3.7

* Thu Jan 24 2007 - 0.3.7
- Default/examples kickstarts are now fully automatic (added hd type/size detection).
- Kickstart tracking now includes remote syslog support, just run "cobbler sync" to enable.
- "cobbler status" command improved to include syslog info/times.
- Added fc6 kickstart file that was left out of the RPM earlier
- Added mini domU kickstart
- bugfix: don't install mod_python watcher on older Apache installs (like RHEL4) as it
  somehow corrupts downloads on older copies.  kickstart tracking by syslog still works
  on those platforms.  (This only applies to the cobbler server, not clients).

* Thu Dec 21 2006 - 0.3.6
- locking feature now enabled
- "enchant" now supports provisioning virtual images remotely when using --is-virt=yes
- cobbler no longer restarts httpd if the config file already exists.
- "cobbler repo sync" is now an alias for "cobbler reposync"
- "cobbler list --something" can now be invoked as "cobbler something list"
- "cobbler list" just shows names of items now
- "cobbler report" is now used for showing full information output
- "list" (as well as report) are now sorted alphabetically
- basic kickstart tracking feature. requests on /var/www/cobbler get logged to /var/log/cobbler.

* Wed Dec 20 2006 - 0.3.5
- Fixed bug in cobbler import related to orphan detection
- Made default rsync.exclude more strict (OO langpacks and KDE translation)
- Now runs createrepo during "cobbler import" to build more correct repodata
- Added additional repo mirroring commands:  "cobbler repo add", etc
- Documentation on repo mirroring features.
- fix bug in rsync:// import code that saved distributions in the wrong path
- The --dryrun option on "cobbler sync" is now unsupported.
- Fixed bug in virt specific profile information not being used with koan
- import now takes --name in addition to --mirror-name to be more consistant
- rsync repo import shouldn't assume SSH unless no rsync:// in mirror URL
- strict host key checking disabled for "cobbler enchant" feature

* Mon Dec 05 2006 - 0.3.4
- Don't rsync PPC content or ISO's on cobbler import
- Manpage cleanup

* Tue Nov 14 2006 - 0.3.3
- During "cobbler sync" only PXE-related directories in /tftpboot
  are deleted.  This allows /tftpboot to be used for other
  purposes.

* Thr Oct 25 2006 - 0.3.2
- By default, boot and install in text mode

* Wed Oct 25 2006 - 0.3.1
- The app now refers to "virt" in many places instead of "xen".
  It's been coded such that files will migrate forward without
  any major issues, and the newer version of koan can still hit
  older releases (for now).  The CLI still takes the --xen options
  as well as the new --virt options, as they are aliased.  The API
  now exclusively just uses methods with "virt" in them, however.
- ...

* Thu Dec 14 2007 - 0.7.0
- Testing branch
- Fix bug related to <<inherit>> and kickstart args 
- Make CLI functions modular and use optparse
- Quote wget args to avoid creating stray files on target system
- Support Xen FV as virt type (requires F8+)
- Implemented fully pluggable authn/authz system
- WebUI is now mod_python based
- Greatly enhanced logging (goes to /var/log/cobbler/cobbler.log)
- New --no-triggers and --no-sync on "adds" for performance and other reasons
- pxe_just_once is now much faster.
- performance testing scripts (in source checkout)
- webui now uses Apache logging
- misc webui fixes
- remove -b from wgets since busybox doesn't have -b in wget
- rename default/sample kickstarts to avoid confusion
- Fixed some bugs related to kickstart templating

* Tue Oct 24 2006 - 0.3.0
- Reload httpd during sync
- New profiles without set kickstarts default to /etc/cobbler/default.ks
  though this can be changed in /var/lib/cobbler/settings
- Better forward upgrades for /var/lib/cobbler/settings.  New entries
  get added when they are referenced.

* Tue Oct 24 2006 - 0.2.9
- Bug fix, enchant now detects if koan_path is not set
- import now can do ssh rsync as well as just rsyncd
- Misc bug fixes related to not choking on bad info
- Fixed bug where --pxe-address wasn't surfaced
- Sync is a little less verbose

* Wed Oct 18 2006 - 0.2.8
- Performance speedups to "import" command
- Bug fix, imported paths (again) convert slashes to underscores

* Tue Oct 17 2006 - 0.2.7
- Removed pexpect to enhance support for other distros
- enchant syntax changed (see NEWS)
- now builds on RHEL4

* Tue Oct 17 2006 - 0.2.6
- Removing Cheetah and replacing w/ simpler templating system
- Don't delete localmirror on sync

* Mon Oct 16 2006 - 0.2.5
- New "import" feature for rsync:// mirrors and filesystem directories
- Manpage clarification
- "enchant" is now a subcommand of "cobbler system" and takes less arguments.
- Several random bugfixes (mainly along error paths)

* Wed Oct 11 2006 - 0.2.4
- Changes to make things work with python 2.3 (RHEL4, etc)
- Updated YAML code to ensure better backward compatibility

* Mon Oct 9 2006 - 0.2.3
- Cobbler now creates a profile and system listing (YAML) in /var needed
  by the next version of koan (which will be 0.2.1)
- bugfix: enchant should reboot the target box
- bugfix: enchant should fail if path to koan isn't configured

* Fri Oct 6 2006 - 0.2.2
- bugfix: "--pxe-hostname" made available in CLI and renamed as "--pxe-address"
- workaround: elilo doesn't do MAC address pxe config files, use IP for ia64
- bugfix: added next-server line for per-MAC dhcp configs
- bugfix: fixed manpage errors

* Thu Sep 28 2006 - 0.2.1
- New ability to "enchant" remote systems (see NEWS)
- Misc. bugfixes

* Fri Sep 22 2006 - 0.2.0
- New dhcp.d conf management features (see NEWS)
- IA64 support (see NEWS)
- dhcpd.conf MAC & hostname association features

* Thu Sep 21 2006 - 0.1.1-8
- (RPM) Added doc files to doc section, removed INSTALLED_FILES

* Wed Sep 20 2006 - 0.1.1-7
- Split HTTP and TFTP content to seperate directories
  to enable running in SELinux targetted/enforcing mode.
- Make the Virt MAC address a property of a system, not a profile
- Misc. fixes, mainly along the error path

* Fri Sep 15 2006 - 0.1.1-6
- Make koan own it's directory, add GPL "COPYING" file.

* Wed Aug 16 2006 - 0.1.1-5
- Spec file tweaks only for FC-Extras

* Thu Jul 20 2006 - 0.1.1-4
- Fixed python import paths in yaml code, which errantly assumed yaml was installed as a module.

* Wed Jul 12 2006 - 0.1.1-3
- Added templating support using Cheetah

* Thu Jul 9 2006 - 0.1.0-2
- Fedora-Extras rpm spec tweaks

* Tue Jun 28 2006 - 0.1.0-1
- rpm genesis

<|MERGE_RESOLUTION|>--- conflicted
+++ resolved
@@ -1,14 +1,12 @@
 Cobbler CHANGELOG
 (all entries mdehaan@redhat.com unless noted otherwise)
 
-<<<<<<< HEAD
 - ??? - 1.1.0
 - devel branch
-=======
+
 - Wed Jun 03 2008 - 1.0.3
 - Fix error message output from failed kickstart rendering
 - manpage edits
->>>>>>> 8808ac79
 
 - Tue Jun 03 2008 - 1.0.1
 - Fix misformatted warning in "check"
