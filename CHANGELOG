Cobbler CHANGELOG

- Mon Mar 7 2009 - 1.7.0
- Development release start
- (FEAT) network objects
- (FEAT) better Ubuntu import support
- (FEAT) add two new default flags to yum reposync (-m and -d) for grabbing comps automatically and also deleting duplicate RPMs
- (FEAT) ongoing work contributed to improve Debian and Ubuntu support 
- (FEAT) ability to toggle virt auto-boot on/off
- (BUGF) validate gateway input against python-netaddr
- (FEAT) --kopts="~foo" --in-place can be used to delete a hash entry without affecting the others, not to be confused with "!foo" to supress it.

<<<<<<< HEAD
- XXX - 1.6.3
- (BUGF) import with datestamp 0 when .discinfo is not found, do not crash
- (BUGF) various fixes to "cobbler report" when using non-standard formats

- Mon Mar 30 2009 - 1.6.2
- (BUGF) Fix for cache cleanup problem in cobblerd 
=======
- Mon Mar 30 2009 - 1.6.2
- (BUGF) Fix for cache cleanup problem in cobblerd 
- (BUGF) various fixes to "cobbler report" when using non-standard formats
>>>>>>> 739712d0

- Fri Mar 27 2009 - 1.6.1
- (FEAT) Improved anaconda monitoring code
- (FEAT) download comps.xml always (even if yum does not have the option)
- (FEAT) performance upgrades for cobblerd service to avoid reloads
- (FEAT) more code for s390 imports (WIP)
- (BUGF) import works better with rawhide
- (FEAT) snippet to preserve SSH host keys across reinstalls
- (FEAT) email trigger to notify when builds finish
- (FEAT) triggers now are written in Python, old system still exists.
- (FEAT) s390x zpxe support
- (BUGF) retry power 5 times before giving up
- (BUGF) fix for RHEL3 ppc imports
- (FEAT) use nameserver variable in network config in Anaconda when set
- (BUGF) sleep 5 seconds between power cycling systems
- (FEAT) support for /usr/bin/cobbler-register
- (FEAT) web UI search feature
- (FEAT) very simple "cobbler hardlink" command to optimize space in /var/www/cobbler
- (FEAT) new "change" trigger that runs on all adds/edits/removes/syncs
- (FEAT) an SCM trigger that knows about /var/lib/cobbler kickstarts, snippets, and config directories, and audits them for changes
- (BUGF) update ctime on object copies
- (BUGF) fix cobbler check code that makes sure default password is not in use
- (BUGF) remove duplicate text box for management classes from server edit page
- (BUGF) fix stderr output on Ctrl+C
- (BUGF) potential performance savings WRT duplicate python objects
- (BUGF) don't deserialize during sync, it makes it take twice as long
- (FEAT) Ubuntu support for import (added/improved)
- (BUGF) make DHCP managemnet work with bonding
- (BUGF) teach serializer_catalog to fly with JSON
- (BUGF) don't use yumdownloader when rpm_list is []
- (BUGF) fix default kickstart location
- (BUGF) properly "flatten" environment values for webapp
- (BUGF) fix for MSIE rendering in web app
- (BUGF) stop yumdownloader including system yum repos
- (DOCS) update webui project page link
- (BUGF) remove caching logic from remote.py
- (FEAT) added --exclude-dns option to buildiso
- (BUGF) fix string comparisons to tolerate unicode
- (BUGF) fix dealing with name servers and name servers search, esp in web app

- Tue Mar 3 2009 - 1.4.3
- (BUGF) fix OMAPI support's (note: deprecated) usage of subprocess
- (BUGF) don't traceback on invalid cmd ("cobbler distro list --name=foo")
- (BUGF) fix import usage with --kickstart option (no more traceback)
- (BUGF) fix removal of images with child system objects
- (BUGF) make --rpmlist on repo use same parsing routes as the rest of cobbler
- (BUGF) default value for server override should be <<inherit>> not <inherit>
- (BUGF) ensure if virt bridge is set to "" it will apply the value from settings
- (BUGF) cobbler check should say path to config file is /etc/cobbler, not /var/lib
- (FEAT) enable cobblerweb username/pass logins when authing with spacewalk
- (BUGF) allow --kopts to take parameters that are shell quoted.
- (BUGF) allow kernel options to start with '-'
- (BUGF) Use shlex for parsing --kopts to allow a wider variety of kernel options
- (BUGF) prevent potential traceback when --template-file data isn't a hash
- (BUGF) anaconda doesn't honor nameserver always, set manually
- (BUGF) various post install network snippet fixes
- (BUGF) fix OMAPI support's (note: deprecated) usage of subprocess
- (SPEC) fix build for rawhide now that yaboot is included
- (BUGF) allow src and noarch arches for repo objects
- (BUGF) move to PyYAML for YAML implementation since it is better maintained
- (BUGF) fixed web-interface editing of ownership
- (BUGF) fixed web-interface editing of management classes
- (BUGF) don't run full sync in import, sync makes the install system unavailable for very short periods of time
- (FEAT) XMLRPC functions for searching objects, just like the Python API has
- (BUGF) make "find repo" CLI command search repos, not systems

- XXX - 1.4.2
- (BUGF) fix WTI power templates
- (FEAT) add WTI power type
- (BUGF) remove Python 2.6/3000 warnings
- (BUGF) fix typo in network template (DNS enumeration)
- (BUGF) make buildiso work for systems that are using bonding
- (BUGF) blending fix for --template-files
- (BUGF) cobbler check ignores comments in TFTP config
- (BUGF) fix image type field editing in the webapp
- (BUGF) allow deletion of eth0 if other interfaces are present
- (BUGF) fix server-override setting in CLI for profile objects
- (BUGF) systems and profiles are now sorted for "cobbler buildiso"
- (BUGF) ensure that directories exist when installing a template file
- (BUGF) fix for typo in network config snippet
- (BUGF) fix for func integration script (should overwrite config, not append)
- (BUGF) append nameservers and gateway, if set, for buildiso 

- Fri Jan 09 2009 - 1.4.1
- (BUGF) Cobbler check looks for right httpd on SUSE
- (BUGF) post_install_network_config snippet had bash errors
- (BUGF) don't run restorecon programatically
- (FEAT) have cobbler check mention when semanage rules should be applied
- (BUGF) fix an obscure xmlrpclib corner case where a string that looks like an int can't be served because xmlrpclib thinks it's an int.  Applies to XMLRPC consumers only, not CobblerWeb or the cobbler CLI.
- (BUGF) fix external kickstart URLs (not templated) and per-system overrides.
- (BUGF) fix 'cobbler check' code for SuSE services
- (FEAT) batch editing on the system page.

- Fri Dec 19 2008 - 1.4
- (----) Stable release of 1.3 development branch

- Fri Dec 19 2008 - 1.3
- (FEAT) ACLs to extend authz (see Wiki)
- (FEAT) puppet integration with --mgmt-classes and external nodes URL
- (FEAT) added puppet external nodes script, cobbler-ext-nodes
         see https://fedorahosted.org/cobbler/wiki/UsingCobblerWithConfigManagementSystem
- (FEAT) ability to use --enable-menu=0/1 to hide profiles from the PXE menu, and config setting to change default value for --enable-menu
- (FEAT) added livecd based physical machine cloner script to "contrib"
- (FEAT) enable import for debian ISOs and mirrors (1 distro at a time for now)
- (FEAT) auto-create rescue profile objects
- (FEAT) included network_config snippet and added --static=0/1 to system objects
- (FEAT) cobbler report gains additional options for Wiki formatting, csv, and showing only certain fields
- (FEAT) changed default kernel options to include ksdevice=bootif (not ksdevice=eth0) and added ipappend 2 to PXE
- (FEAT) distro edits now no longer require a sync to rebuild the PXE menu
- (BUGF) minor tweak to the blender function to remove a certain class of typing errors where a string is being blended with a list, should not have any noticable effect on existing installs
- (BUGF) add missing import of "_" in remote.py
- (FEAT) upgraded webui editing for multiple NICs
- (FEAT) "template_universe" variable created for snake's usage, variable contains all template variables and is also passed to the template.
- (FEAT) refactored import with better Debian/Ubuntu support
- (FEAT) Func integration snippets and new settings
- (FEAT) settings file and modules.conf now generated by setup.py using templates
- (FEAT) --template-files makes cobbler more of a full config management system!
- (FEAT) cobbler reposync now supports --tries=N and --no-fail
- (FEAT) duplicate hostname prevention, on by default
- (FEAT) make import work for Scientific Linux
- (FEAT) distro remove will remove mirrored content when it's safe to do so
- (FEAT) repo remove will remove mirrored repo content
- (FEAT) added snippet for better post-install network configuration
- (BUGF) duplicate repo supression to prevent errors in certain Andaconda's
- (FEAT) post_network_snippet/interfaces can set up VLANs
- (FEAT) call unittests with nose, which offers cleaner output, see tests/README
- (FEAT) update included elilo to 3.8
- (BUGF) quote append line for elilo
- (BUGF) added ExcludeArch: ppc64
- (FEAT) --environment parameter added to reposync
- (BUGF) have triggers ignore dotfiles so directories can be version controlled (and so on)
- (FEAT) init scripts and specfiles now install on SuSE
- (TEST) added remote tests, moved existing unit tests to api.py methods 
- (FEAT) import can auto assign kickstarts based on distro (feature for beaker)
- (FEAT) import now saves the dot version of the OS in the comment field
- (FEAT) import now adds tree build time
- (FEAT) --comment field added to all objects
- (FEAT) keep creation and modification times with each object
- (FEAT) added ppc imports and arches to supplement s390x (and assoc koan chage)
- (FEAT) added number of interfaces required to each image
- ~~~ 1.3.2
- (BUGF) fix for possible import of insecure modules by Cheetah in Cobbler web.
- (FEAT) new version function
- (FEAT) misc WUI organization
- (FEAT) allow auth against multiple LDAP servers
- (FEAT) replicate now copies image objects
- (BUGF) replicate now uses higher level API methods to avoid some profile sync errors when distros fail
- (FEAT) /etc/cobbler/pxe and /etc/cobbler/power are new config file paths
- (FEAT) /var/lib/cobbler/kickstarts is the new home for kicktart files
- (FEAT) webui sidebar reorg
- (FEAT) manage_dhcpd feature (ISC) now checks service status before restarting
- (BUGF) omapi for manage_dhcp feature (ISC) now defaults to off
- (FEAT) added module whitelist to settings file
- (BUGF) don't let the service handler connect to itself over mod_python/proxy, RH 5.3 does not like
- (FEAT) mtimes and ctimes and uids in the API
- (FEAT) new functions to get objects based on last modified time, for sync with other apps
- ~~~ 1.3.3 Test release
- (FEAT) Python 2.6 specfile changes
- ~~~ 1.3.X
- (FEAT) cobbler check output is always logged to /var/log/cobbler/check.log
- (FEAT) new redhat_register snippet and --redhat-management-key options!
- (BUGF) SELinux optimizations to symlink/hardlink/chcon/restorecon behavior
- (----) no SELinux support on EL 4
- (FEAT) yum_post_install_mirror now on by default

- ??? - 1.2.9
- (BUGF) do not allow unsafe Cheetah imports

- Wed Oct 15 2008 - 1.2.8
- (BUGF) make cobbler read /etc/cobbler/settings.py (introduced in 1.2.6)

- Tue Oct 14 2008 - 1.2.7
- (BUGF) go easier on restrictings when importing subprofiles to prevent load errors
- (FEAT) added debuginator script to scripts/ (not shipped with RPM)

- Fri Oct 10 2008 - 1.2.6
- (BUGF) fix image vs system parentage problem affecting cobbler replicate
- (BUGF) fix restart-services trigger to not restart dns unneccessarily
- (BUGF) add missing variable newname to signature for remote copy_ functions
- (BUGF) fix for ownership ownership module when editing kickstarts

- Fri Sep 26 2008 - 1.2.5
- (BUGF) expose --arch for "cobbler image add"
- (BUGF) unbreak dnsmasq DHCP management, similar to ISC bug
- (BUGF) fix --arch for cobbler distro add/edit
- (BUGF) fix merge error with remote.py's remove_profile function (fix webapp)
- (BUGF) make keep_updated and mirror_locally checkboxes in WebUI display correctly

- Mon Sep 08 2008 - 1.2.4
- (BUGF) simple rebuild to remove cli_report.py, which is not in git

- Sun Sep 07 2008 - 1.2.3
- (BUGF) fix to manage_isc.py code

- Fri Sep 05 2008 - 1.2.2
- (BUGF) fix to where elilo location is loaded in manage_isc.py
- (BUGF) populate netboot_enabled in WebUI correctly
- (BUGF) make RPM own some unowned directories in "triggers"
- (BUGF) add named_conf setting to settings

- Tue Sep 02 2008 - 1.2.1
- (BUGF) fix merge problem with 1.2 

- Fri Aug 29 2008 - 1.2.0
- (FEAT) All development work from 1.X merged in
- (FEAT) when --netboot-enabled is toggled, rather than deleting the PXE config, create a local boot PXE config
- (BUGF) disable some s390 aspects of cobbler check until it is supported
- (FEAT) new --os-version, better validation for --breed, --breed/--os-version also for images

- ??? - 1.1.1
- (FEAT) make template replacement use regex module
- (BUGF) remove bootloader check in settings as that code doesn't need it
- (BUGF) refinements to image handling
- (FEAT) getks command added to command line
- (BUGF) don't print traceback during certain SystemExits
- (BUGF) --help now works more intuitively on odd command line usage
- (BUGF) use pxesystem for systems, not pxeprofile
- (FEAT) make Cheetah formatting errors contain help text for users
- (FEAT) --kopts-post can configure post-install kernel options
- (BUGF) subtemplates are now errorCatcher Echo compatible

- ??? - 1.1.0
- devel branch
- added cobbler aclsetup command for running cobbler as non-root
- added cobbler find command to do searches from the command line
- fix mkdir invocation
- improved cobbler replicate, it now can rsync needed files
- further templatize ISC dhcp config file (pay attention to /etc/cobbler/dhcp.template.rpmnew !)
- fix for NFS imported URLs during kickstart generation
- added yumreposync_flags to settings, default "-l" for use plugins
- added an extra mkdir for rhn's reposync, though I believe the -l cures it already
- allow mod python bits to work via non-80 http ports
- when mirroring repos, act as 686 not 386 to get all the kernel updates
- upgrades to cobbler buildiso
- added patch to allow --in-place editing of ksmeta/kopts
- added patch to allow multiple duplicate kernel options
- fix kickstart serving when the tree is on NFS
- s390x import, added support for s390x "pseudo-PXE" trees
- added support for tracking image objects and virtual ISO images
- support for multiple copies of the same kernel option in kopts
- add cobbler bash completion script
- fix bug with 255 kernel options line warning not firing soon enough
- add findks.cgi support back as http://server/cblr/svc/op/findks
- merge patch to surface status over API
- make yum repos served up for /etc/yum.repos.d fully dynamic (mod_python)
- cobbler find API calls and command line usage can now use fnmatch (wildcards)
- return code cleanup (0/1 now more predictable)
- added comments to /etc/cobbler/modules.conf
- during import non-xen kernels will default --virt-type to qemu
- when editing/adding profiles, auto-rebuild the PXE menu
- added http://cobbler.example.org/cblr/svc/op/list/what/systems (or profiles, etc)
- in the webui, only show compatible repos when editing a profile
- refresh cobblerd cache before adding objects
- system object IP's ok in CIDR notation (AAA.BBB.CCC.DDD/EE) for defining PXE behavior.
- split partition select template into two parts (old one still ships)
- cleanup some stock kickstarts so we always use $kickstart_start
- hook ctrl+c during serializer writes to prevent possible corruption of data in /var/lib/cobbler
- added 'serializer_catalog' as the new default serializer.  It is backward compatible and much faster.
- removed serializer_shelve 
- webui page lookups don't load the full object collection
- systems can also inherit from images
- changes to PXE images directly
- bootloaders is no longer a config file setting
- we can now look for syslinux in one of two places (/usr/lib, /usr/share)
- cobbler hardlinks a bit more when it can for /var/www image copies
- add Xen FV and VMware virt types to WebUI

- Thu Jul 17 2008 - 1.0.4 (tentative)
- Backported findks.cgi to mod_python, minor mod_python svc handler changes

- Wed Jun 03 2008 - 1.0.3
- Fix typo in replicate code
- remove rhpl reference
- scrub references to manage_*_mode and rewrite the restart-services trigger
- add new settings to control whether the restart-trigger restarts things
- yum reposync should also pull i686 kernels, not just i386
- make cobblerd close file handles
- fix kickstart serving when the tree is on NFS
- fix missing reposync createdir (also now in stable branch)
- add back missing remove_profile/remove_repo
- remove profile_change support

- Mon Jun 09 2008 - 1.0.2
- Fix mkdir invocation
- Fix error message output from failed kickstart rendering
- manpage edits
- make buildiso work for SuSE

- Tue Jun 03 2008 - 1.0.1
- Fix misformatted warning in "check"
- Do not have RPM own tftpboot, just generate files in TFTP dir as detected
- Default arches to 'i386' not 'x86' for consistency, esp. in import
- When querying kickstart templates, do not return directories
- Make triggers for add/delete work for renames and copies (same triggers)
- Do not cache snippets so they can be tweaked w/o starting the service
- Make manpage reference /etc/cobbler/settings, not /var/lib
- Added manage_forward_zones/manage_reverse_zones to included config file
- Fix python double-use-of-parameter error

- Mon May 12 2008 - 0.9.2
- run createrepo with less preconditions during cobbler reposync
- doc upgrades and error handling for "cobbler replicate"
- improved error message that occurs when copying from nfs w/ rootsquash
- mac duplication checking improvements for CLI
- add warning to cobbler check if selinux is on and Apache boolean not set
- added warning to cobbler check if templates use the default password
- setting per-system kickstart template to "" or "delete" restores inheritance
- if repos in profiles no longer exist, remove noisy warning, move to "check"
- move warning about reposync to check also (check is more useful at runtime now)
- build pxe trees for systems even if interface0 is undefined
- add sync() back into XMLRPC API, missing in 0.9.1
- added 'distro_name', 'profile_name', and 'system_name' to generated template vars
- it's now possible to undefine a --ksmeta or kopts symbol defined in a parent with "!foo"
- log errors while rendering kickstarts
- comments added to the config file, neat!
- settings file is now /etc/cobbler/settings

- Fri May 09 2008 - 0.9.1
- patch to allow yumopts to override gpgcheck
- applied patch to send hostname from ISC
- added patch to allow --kopts/--ksmeta items to be cleared with --kopts=delete
- tftpboot location is now inferred from xinetd config (added for F9 compat)
- added authn_ldap and stub for authz_configfile
- authz_configfile allows filtering ldap/other users by config file
- WebUI now has checkbox on distro/profile for deleting child objects
- cli has different semantics between "add" and "edit" now for safety reasons
- cobbler wants to keep IPs/MACs unique now in configuration (can be disabled)
- added --clobber option to allow add to overwrite existing objects (for scripts)
- updated/tested kerberos support for those needing to auth against it 
- update menu.c32 to 3.62 to allow for timeouts during menu (and future submenu)
- update PXE defaults to invoke menu.c32 automatically w/ timeout
- removed dependency on rhpl
- import can now take an --arch (and is recommended usage)
- now possible to override snippets on a profile/system specific basis
- provide a different default sample kickstart for imports of F8 and later
- support for kerberos authentication
- revamped pre/post install triggers system (triggered via cgi from kickstart wget)
- logrotate should not send emails to root when restarting services
- default core (but not repo add) repos to priority 1 (lowest) if using priorities plugin
- change default authentication to deny_all, xmlrpc_rw_enabled now on by default
- additional fix for mod_python select box submissions
- set repo arch if found in the URL and no --arch is specified
- CGI scripts have been moved under mod_python for speed/consolidation
- kickstart templates are now evaluated dynamically
- optional MAC registration is now built-in to requesting kickstarts
- legacy static file generation from /var/www/cobbler removed
- implement "cobbler ___ dumpvars --name=X" feature to show template vars
- validateks now works against all URLs as opposed to rendered local files
- now possible to create new kickstarts in webui, and delete unused ones
- support for OMAPI for avoid dhcp restarts
- support for managing BIND
- xen kernel (PV) distros do not get added to PXE menus as they won't boot there
- cobbler buildiso command to build non live ISOs
- cobbler replicate command
- added cobbler repo option --mirror-locally to reference external repos without mirroring
- all virt parameters on profiles can now be overriden on cobbler profile objects
- added some additional links for kickstart viewing/editing to the web page

- ??? - 0.8.3
- Make createrepo get run for local cobbler reposync invocations as needed
- fix WebUI documentation URL
- fix bug in /etc/cobbler/modules.conf regarding pluggable authn/z
- fix default flags for yumdownloader
- fix for RHEL 4u6 DVD/tree import x86_64 arch detection
- fix for dnsmasq template file host config path
- fix dnsmasq template to point at the correct hosts file
- force all names to be alphanumeric
- all mod python pieces now happy with Unicode output

* Fri Feb 22 2008 - 0.8.2
- fix to webui to allow repos to be edited there on profile page
- disable local socket XMLRPC as nothing is using it.
- fixed findks.cgi so it supports multiple NICs
- import now supports both --path and --mirror as aliases, as before
- added change_profile.cgi for changing profiles from CGI
- added register_mac.cgi

* Wed Feb 20 2008 - 0.8.1
- bugfix in reposync code
- don't print tracebacks on SystemExit from optparse
- manpage tweaks

* Fri Feb 15 2008 - 0.8.0 (TBD)
- stable release of 0.7.* branch plus ...
- fixed potential user problem with source_repos in upgrade scenario
- additional higher level API functions for find, fixes for other higher level API functions
- better messaging when insufficient permissions on needed files
- update permissions on reposync fixes

* Thu Jan 31 2008 - 0.7.2 (0.8 rc)
- default_virt_file_size and default_virt_ram added to settings
- enforce permissions/selinux context after reposync
- better API for copying/renames, API consistancy cleanup
- support for renames that resolve dependencies, inclusion in CLI+webapp
- remove leading newline in rendered template files, which apparently breaks AutoYAST?
- recursive syncs automatically sync all subobjects when editing parent objects (default behavior)
- deletes can now be done recursively (optional --recursive on distro/profile remove)
- 'cobbler list' is now (re)sorted

* Wed Jan 09 2008 - 0.7.1
- allow imports to force usage of a specific kickstart template with --kickstart
- added --yumopts parameter to repos (works just like --kopts/--ksmeta)
- minor doc fixes
- fix for name of F8 comps.xml file
- added option --rsync-flags to import command
- added http_port to settings to run Apache on non-80
- rsync during createrepo now keeps filesystem permissions/groups
- ...

* Mon Dec 10 2007 - 0.7.0
- Testing branch
- Fix bug related to <<inherit>> and kickstart args 
- Make CLI functions modular and use optparse
- Quote wget args to avoid creating stray files on target system
- Support Xen FV as virt type (requires F8+)
- Implemented fully pluggable authn/authz system
- WebUI is now mod_python based
- Greatly enhanced logging (goes to /var/log/cobbler/cobbler.log)
- ...

* Wed Nov 14 2007 - 0.6.4
- Changed permissions of auth.conf
- Fixes for working with rhn_yum_plugin
- still allow repo configuration for distro repos that have just 1 repo (like C5.1)
- disable CGI weblogging by default (backend logging TBA)
- fix WebUI handling of keep_updated (repo field) and netboot_enabled (system field)
- disable the blender_cache as it's running afoul of the sync code
- update htaccess file to only authenticate the webui, not nopxe.cgi and findks.cgi

* Wed Nov 07 2007 - 0.6.3
- Be able to define and use Multiple NICs per system
- Add --virt-cpus to profile editing
- Fix bug where WUI (XMLRPC) auth wasn't supported on EL4
- Add --virt-bridge to profile editing and NICs
- Added serializer_shelve (as option) for added performance/persistance over YAML, experimental in /etc/cobbler/modules.conf, see Wiki
- Backup state files and migrate state structures upon RPM upgrade
- Added some more redundant files (for unsupported distros) to the rsync.exclude file
- added pre-sync and post-sync triggers, service restarts are now handled by /var/lib/cobbler/triggers
- webui now uses htaccess (see manpage and Wiki for setup instructions)
- added pagination to the WUI to keep pages from growing overly long
- added --server-override parameter for help with multi-subnet configurations (also see Wiki)
- removed yum-utils as a hard requirement, cobbler check now looks for yum-utils
- fixed bug where cobbler would try to copy hardlinks to themselves during sync
- misc random bugfixing

* Fri Sep 28 2007 - 0.6.2
- cobbler repo auto-add to discover yum repos automatically
- fix bug that allows empty mac addresses (None) in dhcpd.conf
- kickstarts automatically save kickstart file used to /root/cobbler.ks
- allow multiple (comma-seperated) values for --virt-size
- removed deprecated 'enchant' function (use SSH and koan instead)
- cleanup of a few unused settings
- allow for serialization modules to be selected in /etc/cobbler/modules.conf
- patch to allow for reposync of specific repos, even if not set to update
- added --dhcp-tag section for better DHCP customization (esp with multiple subnets)
- added Apache proxying around XMLRPC port for wider network access
- refactor XMLRPC API and establish a read-write API
- allow for configuring of read-write XMLRPC users in /etc/cobbler/auth.conf
- WebUI
- packaged /var/lib/cobbler/settings as a config file
- added BuildRequires to help build on other platforms
- relocate cgi-bin files to cgi-bin/cobbler for namespacing
- fix syslog logging for systems not in the cobbler DB.
- fix bug in which non-lowercase intermediate objects could be deleted 
 
* Thu Aug 30 2007 - 0.6.1
- re enable --resolve in yumdownloader (cobbler repo mgmt feature)
- fix get_distros_for_koan API function in cobblerd (not used by koan)
- allow find API to search by arbitrary fields
- status and logging now shows system names
- upgraded init scripts
- zeroconf/avahi publishing for cobblerd service
- logRequests = 0 for XMLRPC.  Make it be quiet.
- ignore subdirectories of /var/lib/cobbler/snippets
- fixed bug in graph rendering that allowed for upward property propogation in some cases
- fixed bug that did not correctly evaluate repository settings of inherited sub-profiles/objects
- tweaked domU sample kickstart to include wget
- added some more unit tests
- fix typo down one error path in cobbler sync.
- fix reposync handling when using rsync protocol and directory paths do not contain arch
- allow basic usage of Cheetah variables in config files @@server@@, etc.
- fix auto-repo attachment for distros with split trees (i.e. RHEL5)

* Thu Aug 09 2007 - 0.6.0 
- bugfix in error path in "cobbler check"
- stable release for 0.5.x

* Thu Jul 26 2007 - 0.5.2 (RC)
- Have cobbler check ensure services are started
- Add cobbler validateks command to look for broken rendered kickstarts
- Added -v/--version
- Added SNIPPET::foo capability to pull /var/lib/cobbler/snippets/foo into templates (anywhere)
- Import can now take an --available-as=nfs://server:/mount/point to do cobbler import without mirroring
- Feature to enable "pxe_just_once" for boot loop prevention

* Fri Jul 20 2007 - 0.5.1
- Added logging for cobblerd -- /var/log/cobbler/cobblerd.log
- Cobblerd now ignores XMLRPC IOError
- Added findks.cgi
- Misc bugfixing
- Added --virt-path, --virt-type

* Wed Jun 24 2007 - 0.5.0
- Remove hardcode of /var/www/cobbler in cobblerd
- Improve various warning warning messages
- cobbler (objecttype) (objectname) now gives info about the object instead of just all objects
- Added --hostname to "cobbler system add", --ip-address (or --ip) is also a better alias for the misnamed --pxe-address
- Optionally use dnsmasq for DHCP (and DNS!) instead of ISC dhcpd.
- Add --mac and remove requirement for --name to be an ip, mac, or hostname.
- Manpage cleanup
- Patch to allow pre and post triggers
- Patch to allow --createrepo-flags and to cache on import, fix multiple calls to createrepo
- Various modifications to allow for profile inheritance
- All variables in object tree now available for use in templating, nicer blending algorithms
- Optional override of --kickstart in system object

* Thu Apr 26 2007 - 0.4.8
- Make import friendlier for older distros
- Make import friendlier for newer createrepos that don't have --basedir

* Fri Apr 20 2007 - 0.4.7
- Disable mod_python tracker piece for RHEL5 (replacement eventual).
- Kickstart tracking now understands Apache logs
- Added support for --rpm-list parameter to "repo add" for download of partial content from repositories
  (ex: cobbler and koan from FC6extras, w/o games).
- More consistant naming on imports, regardless of data source.
- Teach cobbler to remove .olddata dirs, which can happen if createrepo crashes or is killed mid-process
- Default yum_core_repos_from_server to 0 
- Implemented triggers for add/delete commands
- BootAPI and Config object classes are now Borg patterned to prevent duplication of config info from the API.
- cobbler_syslogd -> cobblerd, now has XMLRPC component for koan >= 0.2.9 clients.  Old clients still work.
- Make cobbler_import work for Centos 5
- Removed requirements on what files that are parameters to --kernel and --initrd must be named.
- Added support for "rename", "copy", and "edit" commands -- before there just was "add" and "remove"

* Thu Apr 05 2007 - 0.4.6
- Bind cobbler_syslogd to all addresses
- Store repos as list, not string
- Fix traceback in cobbler_sync with older configurations (pre-kickstart tracking)
- Make cobbler import feature better understand older RHEL and in-between builds of Fedora.
- Make cobbler repo add/reposync understand http://, ftp://, and some limited support for RHN.
- Add settings parameter to toggle core repo mirror behavior on/off.
- Manpage cleanup.

* Fri Mar 23 2007 - 0.4.5
- Removed legacy --virt-name parameter, requires koan upgrade to 0.2.8

* Fri Mar 23 2007 - 0.4.4
- Generate PXE configuration files from templates in /etc/cobbler to be more customizable
- Fix bug with wrong kickstart metadata being used for import
- Fix bug with argument parsing for --repos
- Much cleaner distro/profile names with --import
- For import, the "tree" parameter is now attached to the distro, not the profile
- Add "links" directory in webdir for symlinking to full kickstart tree paths.
- Misc tweaks to shorten kernel parameter length
- Giving invalid arguments to "report" will show an error message
- Distros, Profiles, and System names are now case insensitive.

* Wed Feb 28 2007 - 0.4.3
- Added netboot_enabled option for systems to control install loops in programmatic context.
- Disabling anchors in YAML serialization (which make files harder to edit)
- Fix bug in ksmeta argument processing, takes whitespace again, not commas
- Fix bug in old-style deserialization with str and int concatenation

* Mon Feb 19 2007 - 0.4.2
- Fix bug in "cobbler system remove"

* Mon Feb 19 2007 - 0.4.1
- Bundle menu.c32 for older distros
- Unbundle Cheetah as it's available at http://www.python.org/pyvault/centos-4-i386/

* Mon Feb 19 2007 - 0.4.0
- Added feature to minimize the need to run "cobbler sync" for add commands
  Now only need to run sync when files change behind the scenes or when
  manually editing YAML
- Moving back to Cheetah for templating (old kickstarts should escape $ with \$)
- PXE menus for the default profile.  Type "menu" at the prompt to get a menu, or wait for local boot.
- Manpage cleanup and clarification
- Bugfix: cobbler will no longer create repo files on remotes when --local-filename is not used for "repo add"

* Mon Jan 28 2007 - 0.3.9
- Make init scripts correspond with FC-E guidelines

* Thu Jan 24 2007 - 0.3.8
- Fixed minor bug in logfile processing related to 0.3.7

* Thu Jan 24 2007 - 0.3.7
- Default/examples kickstarts are now fully automatic (added hd type/size detection).
- Kickstart tracking now includes remote syslog support, just run "cobbler sync" to enable.
- "cobbler status" command improved to include syslog info/times.
- Added fc6 kickstart file that was left out of the RPM earlier
- Added mini domU kickstart
- bugfix: don't install mod_python watcher on older Apache installs (like RHEL4) as it
  somehow corrupts downloads on older copies.  kickstart tracking by syslog still works
  on those platforms.  (This only applies to the cobbler server, not clients).

* Thu Dec 21 2006 - 0.3.6
- locking feature now enabled
- "enchant" now supports provisioning virtual images remotely when using --is-virt=yes
- cobbler no longer restarts httpd if the config file already exists.
- "cobbler repo sync" is now an alias for "cobbler reposync"
- "cobbler list --something" can now be invoked as "cobbler something list"
- "cobbler list" just shows names of items now
- "cobbler report" is now used for showing full information output
- "list" (as well as report) are now sorted alphabetically
- basic kickstart tracking feature. requests on /var/www/cobbler get logged to /var/log/cobbler.

* Wed Dec 20 2006 - 0.3.5
- Fixed bug in cobbler import related to orphan detection
- Made default rsync.exclude more strict (OO langpacks and KDE translation)
- Now runs createrepo during "cobbler import" to build more correct repodata
- Added additional repo mirroring commands:  "cobbler repo add", etc
- Documentation on repo mirroring features.
- fix bug in rsync:// import code that saved distributions in the wrong path
- The --dryrun option on "cobbler sync" is now unsupported.
- Fixed bug in virt specific profile information not being used with koan
- import now takes --name in addition to --mirror-name to be more consistant
- rsync repo import shouldn't assume SSH unless no rsync:// in mirror URL
- strict host key checking disabled for "cobbler enchant" feature

* Mon Dec 05 2006 - 0.3.4
- Don't rsync PPC content or ISO's on cobbler import
- Manpage cleanup

* Tue Nov 14 2006 - 0.3.3
- During "cobbler sync" only PXE-related directories in /tftpboot
  are deleted.  This allows /tftpboot to be used for other
  purposes.

* Thr Oct 25 2006 - 0.3.2
- By default, boot and install in text mode

* Wed Oct 25 2006 - 0.3.1
- The app now refers to "virt" in many places instead of "xen".
  It's been coded such that files will migrate forward without
  any major issues, and the newer version of koan can still hit
  older releases (for now).  The CLI still takes the --xen options
  as well as the new --virt options, as they are aliased.  The API
  now exclusively just uses methods with "virt" in them, however.
- ...

* Tue Oct 24 2006 - 0.3.0
- Reload httpd during sync
- New profiles without set kickstarts default to /etc/cobbler/default.ks
  though this can be changed in /var/lib/cobbler/settings
- Better forward upgrades for /var/lib/cobbler/settings.  New entries
  get added when they are referenced.

* Tue Oct 24 2006 - 0.2.9
- Bug fix, enchant now detects if koan_path is not set
- import now can do ssh rsync as well as just rsyncd
- Misc bug fixes related to not choking on bad info
- Fixed bug where --pxe-address wasn't surfaced
- Sync is a little less verbose

* Wed Oct 18 2006 - 0.2.8
- Performance speedups to "import" command
- Bug fix, imported paths (again) convert slashes to underscores

* Tue Oct 17 2006 - 0.2.7
- Removed pexpect to enhance support for other distros
- enchant syntax changed (see NEWS)
- now builds on RHEL4

* Tue Oct 17 2006 - 0.2.6
- Removing Cheetah and replacing w/ simpler templating system
- Don't delete localmirror on sync

* Mon Oct 16 2006 - 0.2.5
- New "import" feature for rsync:// mirrors and filesystem directories
- Manpage clarification
- "enchant" is now a subcommand of "cobbler system" and takes less arguments.
- Several random bugfixes (mainly along error paths)

* Wed Oct 11 2006 - 0.2.4
- Changes to make things work with python 2.3 (RHEL4, etc)
- Updated YAML code to ensure better backward compatibility

* Mon Oct 9 2006 - 0.2.3
- Cobbler now creates a profile and system listing (YAML) in /var needed
  by the next version of koan (which will be 0.2.1)
- bugfix: enchant should reboot the target box
- bugfix: enchant should fail if path to koan isn't configured

* Fri Oct 6 2006 - 0.2.2
- bugfix: "--pxe-hostname" made available in CLI and renamed as "--pxe-address"
- workaround: elilo doesn't do MAC address pxe config files, use IP for ia64
- bugfix: added next-server line for per-MAC dhcp configs
- bugfix: fixed manpage errors

* Thu Sep 28 2006 - 0.2.1
- New ability to "enchant" remote systems (see NEWS)
- Misc. bugfixes

* Fri Sep 22 2006 - 0.2.0
- New dhcp.d conf management features (see NEWS)
- IA64 support (see NEWS)
- dhcpd.conf MAC & hostname association features

* Thu Sep 21 2006 - 0.1.1-8
- (RPM) Added doc files to doc section, removed INSTALLED_FILES

* Wed Sep 20 2006 - 0.1.1-7
- Split HTTP and TFTP content to seperate directories
  to enable running in SELinux targetted/enforcing mode.
- Make the Virt MAC address a property of a system, not a profile
- Misc. fixes, mainly along the error path

* Fri Sep 15 2006 - 0.1.1-6
- Make koan own it's directory, add GPL "COPYING" file.

* Wed Aug 16 2006 - 0.1.1-5
- Spec file tweaks only for FC-Extras

* Thu Jul 20 2006 - 0.1.1-4
- Fixed python import paths in yaml code, which errantly assumed yaml was installed as a module.

* Wed Jul 12 2006 - 0.1.1-3
- Added templating support using Cheetah

* Thu Jul 9 2006 - 0.1.0-2
- Fedora-Extras rpm spec tweaks

* Tue Jun 28 2006 - 0.1.0-1
- rpm genesis

<|MERGE_RESOLUTION|>--- conflicted
+++ resolved
@@ -10,18 +10,9 @@
 - (BUGF) validate gateway input against python-netaddr
 - (FEAT) --kopts="~foo" --in-place can be used to delete a hash entry without affecting the others, not to be confused with "!foo" to supress it.
 
-<<<<<<< HEAD
-- XXX - 1.6.3
-- (BUGF) import with datestamp 0 when .discinfo is not found, do not crash
-- (BUGF) various fixes to "cobbler report" when using non-standard formats
-
-- Mon Mar 30 2009 - 1.6.2
-- (BUGF) Fix for cache cleanup problem in cobblerd 
-=======
 - Mon Mar 30 2009 - 1.6.2
 - (BUGF) Fix for cache cleanup problem in cobblerd 
 - (BUGF) various fixes to "cobbler report" when using non-standard formats
->>>>>>> 739712d0
 
 - Fri Mar 27 2009 - 1.6.1
 - (FEAT) Improved anaconda monitoring code
