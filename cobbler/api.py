"""
python API module for Cobbler
see source for cobbler.py, or pydoc, for example usage.
CLI apps and daemons should import api.py, and no other cobbler code.

Copyright 2006-2009, Red Hat, Inc and Others
Michael DeHaan <michael.dehaan AT gmail>

This program is free software; you can redistribute it and/or modify
it under the terms of the GNU General Public License as published by
the Free Software Foundation; either version 2 of the License, or
(at your option) any later version.

This program is distributed in the hope that it will be useful,
but WITHOUT ANY WARRANTY; without even the implied warranty of
MERCHANTABILITY or FITNESS FOR A PARTICULAR PURPOSE.  See the
GNU General Public License for more details.

You should have received a copy of the GNU General Public License
along with this program; if not, write to the Free Software
Foundation, Inc., 51 Franklin Street, Fifth Floor, Boston, MA
02110-1301  USA
"""

import sys
import yaml
import config
import utils
import action_sync
import action_check
import action_reposync
import action_status
import action_validate
import action_buildiso
import action_replicate
import action_acl
import action_report
import action_power
import action_log
import action_hardlink
import action_dlcontent
from cexceptions import *
import module_loader
import kickgen
import yumgen
import pxegen
from utils import _

import logging
import time
import random
import simplejson
import os
import xmlrpclib
import traceback
import exceptions
import clogger
import tempfile
import urllib2

import item_distro
import item_profile
import item_system
import item_repo
import item_image
import item_mgmtclass
import item_package
import item_file

ERROR = 100
INFO  = 10
DEBUG = 5

# FIXME: add --quiet depending on if not --verbose?
<<<<<<< HEAD
RSYNC_CMD =  "rsync -al %s '%s' %s --progress"
=======
RSYNC_CMD =  "rsync -a %s '%s' %s --progress"
>>>>>>> 1a269bd6

# notes on locking:
# BootAPI is a singleton object
# the XMLRPC variants allow 1 simultaneous request
# therefore we flock on /etc/cobbler/settings for now
# on a request by request basis.

class BootAPI:

    __shared_state = {}
    __has_loaded = False

    # ===========================================================

    def __init__(self, is_cobblerd=False):
        """
        Constructor
        """

        # FIXME: this should be switchable through some simple system

        self.__dict__ = BootAPI.__shared_state
        self.perms_ok = False
        if not BootAPI.__has_loaded:

            if os.path.exists("/etc/cobbler/use.couch"):
                 self.use_couch = True
            else:
                 self.use_couch = False

            # NOTE: we do not log all API actions, because
            # a simple CLI invocation may call adds and such
            # to load the config, which would just fill up
            # the logs, so we'll do that logging at CLI
            # level (and remote.py web service level) instead.

            random.seed()
            self.is_cobblerd = is_cobblerd

            try:
                self.logger = clogger.Logger("/var/log/cobbler/cobbler.log")
            except CX:
                # return to CLI/other but perms are not valid
                # perms_ok is False
                return

            # FIXME: conslidate into 1 server instance

            self.selinux_enabled = utils.is_selinux_enabled()
            self.dist = utils.check_dist()
            self.os_version = utils.os_release()

            BootAPI.__has_loaded   = True

            # load the modules first, or nothing else works...
            module_loader.load_modules()

            self._config = config.Config(self)
            self.deserialize()

            # import signatures
            if not utils.load_signatures(self.settings().signature_path):
                return
            else:
                self.log("%d breeds and %d OS versions read from the signature file" % ( \
                         len(utils.get_valid_breeds()), \
                         len(utils.get_valid_os_versions())))

            self.authn = self.get_module_from_file(
                "authentication",
                "module",
                "authn_configfile"
            )
            self.authz  = self.get_module_from_file(
                "authorization",
                "module",
                "authz_allowall"
            )

            # FIXME: pass more loggers around, and also see that those
            # using things via tasks construct their own kickgen/yumgen/
            # pxegen versus reusing this one, which has the wrong logger
            # (most likely) for background tasks.

            self.kickgen = kickgen.KickGen(self._config)
            self.yumgen  = yumgen.YumGen(self._config)
            self.pxegen  = pxegen.PXEGen(self._config, logger=self.logger)
            self.logger.debug("API handle initialized")
            self.perms_ok = True

    # ==========================================================

    def is_selinux_enabled(self):
        """
        Returns whether selinux is enabled on the cobbler server.
        We check this just once at cobbler API init time, because
        a restart is required to change this; this does /not/ check
        enforce/permissive, nor does it need to.
        """
        return self.selinux_enabled

    def is_selinux_supported(self):
        """
        Returns whether or not the OS is sufficient enough
        to run with SELinux enabled (currently EL 5 or later).
        """
        self.dist
        if self.dist == "redhat" and self.os_version < 5:
           # doesn't support public_content_t
           return False 
        return True

    # ==========================================================

    def last_modified_time(self):
        """
        Returns the time of the last modification to cobbler, made by any
        API instance, regardless of the serializer type.
        """
        if not os.path.exists("/var/lib/cobbler/.mtime"):
            fd = os.open("/var/lib/cobbler/.mtime", os.O_CREAT|os.O_RDWR, 0200)
            os.write(fd, "0")
            os.close(fd)
            return 0
        fd = open("/var/lib/cobbler/.mtime")
        data = fd.read().strip()
        return float(data)

    # ==========================================================

    def log(self,msg,args=None,debug=False):
        if debug:
            logger = self.logger.debug
        else:
            logger = self.logger.info 
        if args is None:
            logger("%s" % msg)
        else:
            logger("%s; %s" % (msg, str(args)))

    # ==========================================================

    def version(self, extended=False):
        """
        What version is cobbler?

        If extended == False, returns a float for backwards compatibility
         
        If extended == True, returns a dict:

            gitstamp      -- the last git commit hash
            gitdate       -- the last git commit date on the builder machine
            builddate     -- the time of the build
            version       -- something like "1.3.2"
            version_tuple -- something like [ 1, 3, 2 ]
        """
        fd = open("/etc/cobbler/version")
        ydata = fd.read()
        fd.close()
        data = yaml.safe_load(ydata)
        if not extended:
            # for backwards compatibility and use with koan's comparisons
            elems = data["version_tuple"] 
            return int(elems[0]) + 0.1*int(elems[1]) + 0.001*int(elems[2])
        else:
            return data

    # ==========================================================

    def clear(self):
        """
        Forget about current list of profiles, distros, and systems
        # FIXME: is this used anymore?
        """
        return self._config.clear()

    def __cmp(self,a,b):
        return cmp(a.name,b.name)
    # ==========================================================

    def get_item(self, what, name):
        self.log("get_item",[what,name],debug=True)
        item = self._config.get_items(what).get(name)
        self.log("done with get_item",[what,name],debug=True)
        return item #self._config.get_items(what).get(name)

    # =============================================================

    def get_items(self, what):
        self.log("get_items",[what],debug=True)
        items = self._config.get_items(what)
        self.log("done with get_items",[what],debug=True)
        return items #self._config.get_items(what)
    
    def distros(self):
        """
        Return the current list of distributions
        """
        return self.get_items("distro")

    def profiles(self):
        """
        Return the current list of profiles
        """
        return self.get_items("profile")

    def systems(self):
        """
        Return the current list of systems
        """
        return self.get_items("system")

    def repos(self):
        """
        Return the current list of repos
        """
        return self.get_items("repo")

    def images(self):
        """
        Return the current list of images
        """
        return self.get_items("image")

    def settings(self):
        """
        Return the application configuration
        """
        return self._config.settings()
    
    def mgmtclasses(self):
        """
        Return the current list of mgmtclasses
        """
        return self.get_items("mgmtclass")
    
    def packages(self):
        """
        Return the current list of packages
        """
        return self.get_items("package")
    
    def files(self):
        """
        Return the current list of files
        """
        return self.get_items("file")

    # =======================================================================

    def update(self):
        """
        This can be called is no longer used by cobbler.
        And is here to just avoid breaking older scripts.
        """
        return True
    
    # ========================================================================

    def copy_item(self, what, ref, newname, logger=None):
        self.log("copy_item(%s)"%what,[ref.name, newname])
        return self.get_items(what).copy(ref,newname,logger=logger)

    def copy_distro(self, ref, newname):
        return self.copy_item("distro", ref, newname, logger=None)

    def copy_profile(self, ref, newname):
        return self.copy_item("profile", ref, newname, logger=None)

    def copy_system(self, ref, newname):
        return self.copy_item("system", ref, newname, logger=None)

    def copy_repo(self, ref, newname):
        return self.copy_item("repo", ref, newname, logger=None)
    
    def copy_image(self, ref, newname):
        return self.copy_item("image", ref, newname, logger=None)
    
    def copy_mgmtclass(self, ref, newname):
        return self.copy_item("mgmtclass", ref, newname, logger=None)
    
    def copy_package(self, ref, newname):
        return self.copy_item("package", ref, newname, logger=None)
    
    def copy_file(self, ref, newname):
        return self.copy_item("file", ref, newname, logger=None)

    # ==========================================================================

    def remove_item(self, what, ref, recursive=False, delete=True, with_triggers=True, logger=None):
        if isinstance(what, basestring):
            if isinstance(ref, basestring):
                ref = self.get_item(what, ref)
                if ref is None:
                    return # nothing to remove
        self.log("remove_item(%s)" % what, [ref.name])
        return self.get_items(what).remove(ref.name, recursive=recursive, with_delete=delete, with_triggers=with_triggers, logger=logger)

    def remove_distro(self, ref, recursive=False, delete=True, with_triggers=True, logger=None):
        return self.remove_item("distro", ref, recursive=recursive, delete=delete, with_triggers=with_triggers, logger=logger)
    
    def remove_profile(self,ref, recursive=False, delete=True, with_triggers=True, logger=None):
        return self.remove_item("profile", ref, recursive=recursive, delete=delete, with_triggers=with_triggers, logger=logger)

    def remove_system(self, ref, recursive=False, delete=True, with_triggers=True, logger=None):
        return self.remove_item("system", ref, recursive=recursive, delete=delete, with_triggers=with_triggers, logger=logger)

    def remove_repo(self, ref, recursive=False, delete=True, with_triggers=True, logger=None):
        return self.remove_item("repo", ref, recursive=recursive, delete=delete, with_triggers=with_triggers, logger=logger)

    def remove_image(self, ref, recursive=False, delete=True, with_triggers=True, logger=None):
        return self.remove_item("image", ref, recursive=recursive, delete=delete, with_triggers=with_triggers, logger=logger)
    
    def remove_mgmtclass(self, ref, recursive=False, delete=True, with_triggers=True, logger=None):
        return self.remove_item("mgmtclass", ref, recursive=recursive, delete=delete, with_triggers=with_triggers, logger=logger)
    
    def remove_package(self, ref, recursive=False, delete=True, with_triggers=True, logger=None):
        return self.remove_item("package", ref, recursive=recursive, delete=delete, with_triggers=with_triggers, logger=logger)
    
    def remove_file(self, ref, recursive=False, delete=True, with_triggers=True, logger=None):
        return self.remove_item("file", ref, recursive=recursive, delete=delete, with_triggers=with_triggers, logger=logger)

    # ==========================================================================

    def rename_item(self, what, ref, newname, logger=None):
        self.log("rename_item(%s)"%what,[ref.name,newname])
        return self.get_items(what).rename(ref,newname,logger=logger)

    def rename_distro(self, ref, newname, logger=None):
        return self.rename_item("distro", ref, newname, logger=logger)

    def rename_profile(self, ref, newname, logger=None):
        return self.rename_item("profile", ref, newname, logger=logger)

    def rename_system(self, ref, newname, logger=None):
        return self.rename_item("system", ref, newname, logger=logger)

    def rename_repo(self, ref, newname, logger=None):
        return self.rename_item("repo", ref, newname, logger=logger)
    
    def rename_image(self, ref, newname, logger=None):
        return self.rename_item("image", ref, newname, logger=logger)
    
    def rename_mgmtclass(self, ref, newname, logger=None):
        return self.rename_item("mgmtclass", ref, newname, logger=logger)
    
    def rename_package(self, ref, newname, logger=None):
        return self.rename_item("package", ref, newname, logger=logger)
    
    def rename_file(self, ref, newname, logger=None):
        return self.rename_item("file", ref, newname, logger=logger)

    # ==========================================================================
   
    # FIXME: add a new_item method

    def new_distro(self,is_subobject=False):
        self.log("new_distro",[is_subobject])
        return self._config.new_distro(is_subobject=is_subobject)

    def new_profile(self,is_subobject=False):
        self.log("new_profile",[is_subobject])
        return self._config.new_profile(is_subobject=is_subobject)
    
    def new_system(self,is_subobject=False):
        self.log("new_system",[is_subobject])
        return self._config.new_system(is_subobject=is_subobject)

    def new_repo(self,is_subobject=False):
        self.log("new_repo",[is_subobject])
        return self._config.new_repo(is_subobject=is_subobject)
    
    def new_image(self,is_subobject=False):
        self.log("new_image",[is_subobject])
        return self._config.new_image(is_subobject=is_subobject)
    
    def new_mgmtclass(self,is_subobject=False):
        self.log("new_mgmtclass",[is_subobject])
        return self._config.new_mgmtclass(is_subobject=is_subobject)
    
    def new_package(self,is_subobject=False):
        self.log("new_package",[is_subobject])
        return self._config.new_package(is_subobject=is_subobject)
    
    def new_file(self,is_subobject=False):
        self.log("new_file",[is_subobject])
        return self._config.new_file(is_subobject=is_subobject)

    # ==========================================================================

    def add_item(self, what, ref, check_for_duplicate_names=False, save=True,logger=None):
        self.log("add_item(%s)"%what,[ref.name])
        return self.get_items(what).add(ref,check_for_duplicate_names=check_for_duplicate_names,save=save,logger=logger)

    def add_distro(self, ref, check_for_duplicate_names=False, save=True, logger=None):
        return self.add_item("distro", ref, check_for_duplicate_names=check_for_duplicate_names, save=save,logger=logger)

    def add_profile(self, ref, check_for_duplicate_names=False,save=True, logger=None):
        return self.add_item("profile", ref, check_for_duplicate_names=check_for_duplicate_names, save=save,logger=logger)

    def add_system(self, ref, check_for_duplicate_names=False, check_for_duplicate_netinfo=False, save=True, logger=None):
        return self.add_item("system", ref, check_for_duplicate_names=check_for_duplicate_names, save=save,logger=logger)

    def add_repo(self, ref, check_for_duplicate_names=False,save=True,logger=None):
        return self.add_item("repo", ref, check_for_duplicate_names=check_for_duplicate_names, save=save,logger=logger)

    def add_image(self, ref, check_for_duplicate_names=False,save=True, logger=None):
        return self.add_item("image", ref, check_for_duplicate_names=check_for_duplicate_names, save=save,logger=logger)
    
    def add_mgmtclass(self, ref, check_for_duplicate_names=False,save=True, logger=None):
        return self.add_item("mgmtclass", ref, check_for_duplicate_names=check_for_duplicate_names, save=save,logger=logger)
    
    def add_package(self, ref, check_for_duplicate_names=False,save=True, logger=None):
        return self.add_item("package", ref, check_for_duplicate_names=check_for_duplicate_names, save=save,logger=logger)
    
    def add_file(self, ref, check_for_duplicate_names=False,save=True, logger=None):
        return self.add_item("file", ref, check_for_duplicate_names=check_for_duplicate_names, save=save,logger=logger)

    # ==========================================================================

    # FIXME: find_items should take all the arguments the other find
    # methods do.

    def find_items(self, what, criteria=None):
        self.log("find_items",[what])
        # defaults
        if criteria is None:
            criteria={}
        items=self._config.get_items(what)
        # empty criteria returns everything
        if criteria == {}:
            res=items
        else:
            res=items.find(return_list=True, no_errors=False, **criteria)
        return res


    def find_distro(self, name=None, return_list=False, no_errors=False, **kargs):
        return self._config.distros().find(name=name, return_list=return_list, no_errors=no_errors, **kargs)
        
    def find_profile(self, name=None, return_list=False, no_errors=False, **kargs):
        return self._config.profiles().find(name=name, return_list=return_list, no_errors=no_errors, **kargs)

    def find_system(self, name=None, return_list=False, no_errors=False, **kargs):
        return self._config.systems().find(name=name, return_list=return_list, no_errors=no_errors, **kargs)

    def find_repo(self, name=None, return_list=False, no_errors=False, **kargs):
        return self._config.repos().find(name=name, return_list=return_list, no_errors=no_errors, **kargs)

    def find_image(self, name=None, return_list=False, no_errors=False, **kargs):
        return self._config.images().find(name=name, return_list=return_list, no_errors=no_errors, **kargs)
    
    def find_mgmtclass(self, name=None, return_list=False, no_errors=False, **kargs):
        return self._config.mgmtclasses().find(name=name, return_list=return_list, no_errors=no_errors, **kargs)
    
    def find_package(self, name=None, return_list=False, no_errors=False, **kargs):
        return self._config.packages().find(name=name, return_list=return_list, no_errors=no_errors, **kargs)
    
    def find_file(self, name=None, return_list=False, no_errors=False, **kargs):
        return self._config.files().find(name=name, return_list=return_list, no_errors=no_errors, **kargs)

    # ==========================================================================

    def __since(self,mtime,collector,collapse=False):
        """
        Called by get_*_since functions.
        """
        results1 = collector()
        results2 = []
        for x in results1:
           if x.mtime == 0 or x.mtime >= mtime:
              if not collapse:
                  results2.append(x)
              else:
                  results2.append(x.to_datastruct())
        return results2

    def get_distros_since(self,mtime,collapse=False):
        """
        Returns distros modified since a certain time (in seconds since Epoch)
        collapse=True specifies returning a hash instead of objects.
        """
        return self.__since(mtime,self.distros,collapse=collapse)

    def get_profiles_since(self,mtime,collapse=False):
        return self.__since(mtime,self.profiles,collapse=collapse)

    def get_systems_since(self,mtime,collapse=False):
        return self.__since(mtime,self.systems,collapse=collapse)

    def get_repos_since(self,mtime,collapse=False):
        return self.__since(mtime,self.repos,collapse=collapse)

    def get_images_since(self,mtime,collapse=False):
        return self.__since(mtime,self.images,collapse=collapse)
    
    def get_mgmtclasses_since(self,mtime,collapse=False):
        return self.__since(mtime,self.mgmtclasses,collapse=collapse)
    
    def get_packages_since(self,mtime,collapse=False):
        return self.__since(mtime,self.packages,collapse=collapse)
    
    def get_files_since(self,mtime,collapse=False):
        return self.__since(mtime,self.files,collapse=collapse)

    # ==========================================================================

    def get_signatures(self):
        return utils.SIGNATURE_CACHE

    def signature_update(self, logger):
        try:
            tmpfile = tempfile.NamedTemporaryFile()
            response = urllib2.urlopen(self.settings().signature_url)
            sigjson = response.read()
            tmpfile.write(sigjson)
            tmpfile.flush()

            logger.debug("Successfully got file from %s" % self.settings().signature_url)
            # test the import without caching it
            if not utils.load_signatures(tmpfile.name,cache=False):
                logger.error("Downloaded signatures failed test load (tempfile = %s)" % tmpfile.name)
                return False

            # rewrite the real signature file and import it for real
            f = open(self.settings().signature_path,"w")
            f.write(sigjson)
            f.close()

            return utils.load_signatures(self.settings().signature_path)
        except:
            utils.log_exc(logger)
            return False

    # ==========================================================================

    def dump_vars(self, obj, format=False):
        return obj.dump_vars(format)

    # ==========================================================================

    def auto_add_repos(self):
        """
        Import any repos this server knows about and mirror them.
        Credit: Seth Vidal.
        """
        self.log("auto_add_repos")
        try:
            import yum
        except:
            raise CX(_("yum is not installed"))

        version = yum.__version__
        (a,b,c) = version.split(".")
        version = a* 1000 + b*100 + c
        if version < 324:
            raise CX(_("need yum > 3.2.4 to proceed"))

        base = yum.YumBase()
        base.doRepoSetup()
        repos = base.repos.listEnabled()
        if len(repos) == 0:
            raise CX(_("no repos enabled/available -- giving up."))

        for repo in repos:
            url = repo.urls[0]
            cobbler_repo = self.new_repo()
            auto_name = repo.name.replace(" ","")
            # FIXME: probably doesn't work for yum-rhn-plugin ATM
            cobbler_repo.set_mirror(url)
            cobbler_repo.set_name(auto_name)
            print "auto adding: %s (%s)" % (auto_name, url)
            self._config.repos().add(cobbler_repo,save=True)

        # run cobbler reposync to apply changes
        return True 

    # ==========================================================================

    def get_repo_config_for_profile(self,obj):
        return self.yumgen.get_yum_config(obj,True)
    
    def get_repo_config_for_system(self,obj):
        return self.yumgen.get_yum_config(obj,False)

    # ==========================================================================

    def get_template_file_for_profile(self,obj,path):
        template_results = self.pxegen.write_templates(obj,False,path)
        if template_results.has_key(path):
            return template_results[path]
        else:
            return "# template path not found for specified profile"

    def get_template_file_for_system(self,obj,path):
        template_results = self.pxegen.write_templates(obj,False,path)
        if template_results.has_key(path):
            return template_results[path]
        else:
            return "# template path not found for specified system"

    # ==========================================================================

    def generate_kickstart(self,profile,system):
        self.log("generate_kickstart")
        if system:
            return self.kickgen.generate_kickstart_for_system(system)
        else:
            return self.kickgen.generate_kickstart_for_profile(profile) 

    # ==========================================================================

    def generate_gpxe(self,profile,system):
        self.log("generate_gpxe")
        if system:
            return self.pxegen.generate_gpxe("system",system)
        else:
            return self.pxegen.generate_gpxe("profile",profile)

    # ==========================================================================

    def generate_bootcfg(self,profile,system):
        self.log("generate_bootcfg")
        if system:
            return self.pxegen.generate_bootcfg("system",system)
        else:
            return self.pxegen.generate_bootcfg("profile",profile)

    # ==========================================================================

    def check(self, logger=None):
        """
        See if all preqs for network booting are valid.  This returns
        a list of strings containing instructions on things to correct.
        An empty list means there is nothing to correct, but that still
        doesn't mean there are configuration errors.  This is mainly useful
        for human admins, who may, for instance, forget to properly set up
        their TFTP servers for PXE, etc.
        """
        self.log("check")
        check = action_check.BootCheck(self._config, logger=logger)
        return check.run()

    # ==========================================================================

    def dlcontent(self,force=False,logger=None):
        """
        Downloads bootloader content that may not be avialable in packages
        for the given arch, ex: if installing on PPC, get syslinux. If installing
        on x86_64, get elilo, etc.
        """
        # FIXME: teach code that copies it to grab from the right place
        self.log("dlcontent")
        grabber = action_dlcontent.ContentDownloader(self._config, logger=logger)
        return grabber.run(force)

    # ==========================================================================

    def validateks(self, logger=None):
        """
        Use ksvalidator (from pykickstart, if available) to determine
        whether the cobbler kickstarts are going to be (likely) well
        accepted by Anaconda.  Presence of an error does not indicate
        the kickstart is bad, only that the possibility exists.  ksvalidator
        is not available on all platforms and can not detect "future"
        kickstart format correctness.
        """
        self.log("validateks")
        validator = action_validate.Validate(self._config, logger=logger)
        return validator.run()

    # ==========================================================================

    def sync(self,verbose=False, logger=None):
        """
        Take the values currently written to the configuration files in
        /etc, and /var, and build out the information tree found in
        /tftpboot.  Any operations done in the API that have not been
        saved with serialize() will NOT be synchronized with this command.
        """
        self.log("sync")
        sync = self.get_sync(verbose=verbose, logger=logger)
        return sync.run()

    # ==========================================================================

    def sync_dhcp(self, verbose=False, logger=None):
        """
        Only build out the DHCP configuration
        """
        self.log("sync_dhcp")
        sync = self.get_sync(verbose=verbose, logger=logger)
        return sync.sync_dhcp()
    # ==========================================================================

    def get_sync(self,verbose=False,logger=None):
        self.dhcp = self.get_module_from_file(
           "dhcp",
           "module",
           "manage_isc"
        ).get_manager(self._config,logger)
        self.dns = self.get_module_from_file(
           "dns",
           "module",
           "manage_bind"
        ).get_manager(self._config,logger)
        self.tftpd = self.get_module_from_file(
           "tftpd",
           "module",
           "in_tftpd",
        ).get_manager(self._config,logger)

        return action_sync.BootSync(self._config,dhcp=self.dhcp,dns=self.dns,tftpd=self.tftpd,verbose=verbose,logger=logger)

    # ==========================================================================

    def reposync(self, name=None, tries=1, nofail=False, logger=None):
        """
        Take the contents of /var/lib/cobbler/repos and update them --
        or create the initial copy if no contents exist yet.
        """
        self.log("reposync",[name])
        reposync = action_reposync.RepoSync(self._config, tries=tries, nofail=nofail, logger=logger)
        return reposync.run(name)

    # ==========================================================================

    def status(self,mode,logger=None):
        statusifier = action_status.BootStatusReport(self._config,mode,logger=logger)
        return statusifier.run()

    # ==========================================================================

    def import_tree(self,mirror_url,mirror_name,network_root=None,kickstart_file=None,rsync_flags=None,arch=None,breed=None,os_version=None,logger=None):
        """
        Automatically import a directory tree full of distribution files.
        mirror_url can be a string that represents a path, a user@host 
        syntax for SSH, or an rsync:// address.  If mirror_url is a 
        filesystem path and mirroring is not desired, set network_root 
        to something like "nfs://path/to/mirror_url/root" 
        """
        self.log("import_tree",[mirror_url, mirror_name, network_root, kickstart_file, rsync_flags])

        # both --path and --name are required arguments
        if mirror_url is None:
            self.log("import failed.  no --path specified")
            return False
        if mirror_name is None:
            self.log("import failed.  no --name specified")
            return False

        path = os.path.normpath("%s/ks_mirror/%s" % (self.settings().webdir, mirror_name))
        if arch is not None:
            arch = arch.lower()
            if arch == "x86":
                # be consistent
                arch = "i386"
            path += ("-%s" % arch)

        # we need to mirror (copy) the files
        self.log("importing from a network location, running rsync to fetch the files first")

        utils.mkdir(path)

        # prevent rsync from creating the directory name twice
        # if we are copying via rsync

        if not mirror_url.endswith("/"):
            mirror_url = "%s/" % mirror_url

        if mirror_url.startswith("http://") or mirror_url.startswith("ftp://") or mirror_url.startswith("nfs://"):
            # http mirrors are kind of primative.  rsync is better.
            # that's why this isn't documented in the manpage and we don't support them.
            # TODO: how about adding recursive FTP as an option?
            self.log("unsupported protocol")
            return False
        else:
            # good, we're going to use rsync..
            # we don't use SSH for public mirrors and local files.
            # presence of user@host syntax means use SSH
            spacer = ""
            if not mirror_url.startswith("rsync://") and not mirror_url.startswith("/"):
                spacer = ' -e "ssh" '
            rsync_cmd = RSYNC_CMD
            if rsync_flags:
                rsync_cmd = rsync_cmd + " " + rsync_flags

            # if --available-as was specified, limit the files we 
            # pull down via rsync to just those that are critical
            # to detecting what the distro is
            if network_root is not None:
                rsync_cmd = rsync_cmd + " --include-from=/etc/cobbler/import_rsync_whitelist"

            # kick off the rsync now
            utils.run_this(rsync_cmd, (spacer, mirror_url, path), self.logger)

        if network_root is not None:
            # in addition to mirroring, we're going to assume the path is available
            # over http, ftp, and nfs, perhaps on an external filer.  scanning still requires
            # --mirror is a filesystem path, but --available-as marks the network path.
            # this allows users to point the path at a directory containing just the network
            # boot files while the rest of the distro files are available somewhere else.

            # find the filesystem part of the path, after the server bits, as each distro
            # URL needs to be calculated relative to this.

            if not network_root.endswith("/"):
                network_root = network_root + "/"
            valid_roots = [ "nfs://", "ftp://", "http://" ]
            for valid_root in valid_roots:
                if network_root.startswith(valid_root):
                    break
            else:
                self.log("Network root given to --available-as must be nfs://, ftp://, or http://")
                return False

            if network_root.startswith("nfs://"):
                try:
                    (a,b,rest) = network_root.split(":",3)
                except:
                    self.log("Network root given to --available-as is missing a colon, please see the manpage example.")
                    return False

        #importer_modules = self.get_modules_in_category("manage/import")
        #for importer_module in importer_modules:
        #    manager = importer_module.get_import_manager(self._config,logger)
        #    try:
        #        (found,pkgdir) = manager.check_for_signature(path,breed)
        #        if found: 
        #            self.log("running import manager: %s" % manager.what())
        #            return manager.run(pkgdir,mirror_name,path,network_root,kickstart_file,rsync_flags,arch,breed,os_version)
        #    except:
        #        self.log("an exception occured while running the import manager")
        #        self.log("error was: %s" % sys.exc_info()[1])
        #        continue
        #self.log("No import managers found a valid signature at the location specified")
        ## FIXME: since we failed, we should probably remove the 
        ## path tree we created above so we don't leave cruft around
        #return False
        import_module = self.get_module_by_name("manage_import_signatures").get_import_manager(self._config,logger)
        return import_module.run(path,mirror_name,network_root,kickstart_file,arch,breed,os_version)

    # ==========================================================================

    def acl_config(self,adduser=None,addgroup=None,removeuser=None,removegroup=None, logger=None):
        """
        Configures users/groups to run the cobbler CLI as non-root.
        Pass in only one option at a time.  Powers "cobbler aclconfig"
        """
        acl = action_acl.AclConfig(self._config, logger)
        return acl.run(
            adduser=adduser,
            addgroup=addgroup,
            removeuser=removeuser,
            removegroup=removegroup
        )

    # ==========================================================================

    def serialize(self):
        """
        Save the config file(s) to disk.
        Cobbler internal use only.
        """
        return self._config.serialize()

    def deserialize(self):
        """
        Load the current configuration from config file(s)
        Cobbler internal use only.
        """
        return self._config.deserialize()

    def deserialize_raw(self,collection_name):
        """
        Get the collection back just as raw data.
        Cobbler internal use only.
        """
        return self._config.deserialize_raw(collection_name)

    def deserialize_item_raw(self,collection_name,obj_name):
        """
        Get an object back as raw data.
        Can be very fast for shelve or catalog serializers
        Cobbler internal use only.
        """
        return self._config.deserialize_item_raw(collection_name,obj_name)

    # ==========================================================================

    def get_module_by_name(self,module_name):
        """
        Returns a loaded cobbler module named 'name', if one exists, else None.
        Cobbler internal use only.
        """
        return module_loader.get_module_by_name(module_name)

    def get_module_from_file(self,section,name,fallback=None):
        """
        Looks in /etc/cobbler/modules.conf for a section called 'section'
        and a key called 'name', and then returns the module that corresponds
        to the value of that key.
        Cobbler internal use only.
        """
        return module_loader.get_module_from_file(section,name,fallback)

    def get_modules_in_category(self,category):
        """
        Returns all modules in a given category, for instance "serializer", or "cli".
        Cobbler internal use only.
        """
        return module_loader.get_modules_in_category(category)

    # ==========================================================================

    def authenticate(self,user,password):
        """
        (Remote) access control.
        Cobbler internal use only.
        """
        rc = self.authn.authenticate(self,user,password)
        self.log("authenticate",[user,rc])
        return rc 

    def authorize(self,user,resource,arg1=None,arg2=None):
        """
        (Remote) access control.
        Cobbler internal use only.
        """
        rc = self.authz.authorize(self,user,resource,arg1,arg2)
        self.log("authorize",[user,resource,arg1,arg2,rc],debug=True)
        return rc

    # ==========================================================================

    def build_iso(self,iso=None,profiles=None,systems=None,buildisodir=None,distro=None,standalone=None,source=None, exclude_dns=None, mkisofs_opts=None, logger=None):
        builder = action_buildiso.BuildIso(self._config, logger=logger)
        return builder.run(
           iso=iso, profiles=profiles, systems=systems, buildisodir=buildisodir, distro=distro, standalone=standalone, source=source, exclude_dns=exclude_dns, mkisofs_opts=mkisofs_opts
        )

    # ==========================================================================

    def hardlink(self, logger=None):
        linker = action_hardlink.HardLinker(self._config, logger=logger)
        return linker.run()

    # ==========================================================================

    def replicate(self, cobbler_master = None, distro_patterns="", profile_patterns="", system_patterns="", repo_patterns="", image_patterns="",
                  mgmtclass_patterns=None, package_patterns=None, file_patterns=None, prune=False, omit_data=False, sync_all=False, logger=None):
        """
        Pull down data/configs from a remote cobbler server that is a master to this server.
        """
        replicator = action_replicate.Replicate(self._config, logger=logger)
        return replicator.run(
              cobbler_master       = cobbler_master,
              distro_patterns      = distro_patterns,
              profile_patterns     = profile_patterns,
              system_patterns      = system_patterns,
              repo_patterns        = repo_patterns,
              image_patterns       = image_patterns,
              mgmtclass_patterns   = mgmtclass_patterns,
              package_patterns     = package_patterns,
              file_patterns        = file_patterns,
              prune                = prune,
              omit_data            = omit_data,
              sync_all             = sync_all
        )

    # ==========================================================================

    def report(self, report_what = None, report_name = None, report_type = None, report_fields = None, report_noheaders = None):
        """
        Report functionality for cobbler
        """
        reporter = action_report.Report(self._config)
        return reporter.run(report_what = report_what, report_name = report_name,\
                            report_type = report_type, report_fields = report_fields,\
                            report_noheaders = report_noheaders)

    # ==========================================================================

    def get_kickstart_templates(self):
        return utils.get_kickstar_templates(self)

    # ==========================================================================

    def power_on(self, system, user=None, password=None, logger=None):
        """
        Powers up a system that has power management configured.
        """
        return action_power.PowerTool(self._config,system,self,user,password,logger=logger).power("on")

    def power_off(self, system, user=None, password=None, logger=None):
        """
        Powers down a system that has power management configured.
        """
        return action_power.PowerTool(self._config,system,self,user,password,logger=logger).power("off")

    def reboot(self,system, user=None, password=None, logger=None):
        """
        Cycles power on a system that has power management configured.
        """
        self.power_off(system, user, password, logger=logger)
        time.sleep(5)
        return self.power_on(system, user, password, logger=logger)

    def power_status(self, system, user=None, password=None, logger=None):
        """
        Returns the power status for a system that has power management configured.

        @return: 0  the system is powered on, False if it's not or None on error
        """
        return action_power.PowerTool(self._config, system, self, user, password, logger = logger).power("status")

    # ==========================================================================

    def clear_logs(self, system, logger=None):
        """
        Clears console and anamon logs for system
        """
        return action_log.LogTool(self._config,system,self, logger=logger).clear()

    def get_os_details(self):
        return (self.dist, self.os_version)<|MERGE_RESOLUTION|>--- conflicted
+++ resolved
@@ -72,11 +72,7 @@
 DEBUG = 5
 
 # FIXME: add --quiet depending on if not --verbose?
-<<<<<<< HEAD
-RSYNC_CMD =  "rsync -al %s '%s' %s --progress"
-=======
 RSYNC_CMD =  "rsync -a %s '%s' %s --progress"
->>>>>>> 1a269bd6
 
 # notes on locking:
 # BootAPI is a singleton object
